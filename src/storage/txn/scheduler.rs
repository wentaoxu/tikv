// Copyright 2016 PingCAP, Inc.
//
// Licensed under the Apache License, Version 2.0 (the "License");
// you may not use this file except in compliance with the License.
// You may obtain a copy of the License at
//
//     http://www.apache.org/licenses/LICENSE-2.0
//
// Unless required by applicable law or agreed to in writing, software
// distributed under the License is distributed on an "AS IS" BASIS,
// See the License for the specific language governing permissions and
// limitations under the License.

//! Scheduler which schedules the execution of `storage::Command`s.
//!
//! There is one scheduler for each store. It receives commands from clients, executes them against
//! the MVCC layer storage engine.
//!
//! Logically, the data organization hierarchy from bottom to top is row -> region -> store ->
//! database. But each region is replicated onto N stores for reliability, the replicas form a Raft
//! group, one of which acts as the leader. When the client read or write a row, the command is
//! sent to the scheduler which is on the region leader's store.
//!
//! Scheduler runs in a single-thread event loop, but command executions are delegated to a pool of
//! worker thread.
//!
//! Scheduler keeps track of all the running commands and uses latches to ensure serialized access
//! to the overlapping rows involved in concurrent commands. But note that scheduler only ensures
//! serialized access to the overlapping rows at command level, but a transaction may consist of
//! multiple commands, therefore conflicts may happen at transaction level. Transaction semantics
//! is ensured by the transaction protocol implemented in the client library, which is transparent
//! to the scheduler.

use std::fmt::{self, Debug, Formatter};
use std::sync::mpsc::Receiver;
use std::time::Duration;
use std::thread;
use std::hash::{Hash, Hasher};
use std::u64;

use prometheus::HistogramTimer;
use kvproto::kvrpcpb::{CommandPri, Context, LockInfo};

use storage::{Command, Engine, Error as StorageError, Result as StorageResult, ScanMode, Snapshot,
              Statistics, StatisticsSummary, StorageCb};
use storage::mvcc::{Error as MvccError, Lock as MvccLock, MvccReader, MvccTxn, Write, WriteType,
                    MAX_TXN_WRITE_SIZE};
use storage::{Key, KvPair, MvccInfo, Value, CMD_TAG_GC};
use storage::engine::{self, Callback as EngineCallback, CbContext, Error as EngineError, Modify,
                      Result as EngineResult};
use raftstore::store::engine::IterOption;
use util::transport::{Error as TransportError, SyncSendCh};
use util::threadpool::{Context as ThreadContext, ThreadPool, ThreadPoolBuilder};
use util::time::SlowTimer;
use util::collections::HashMap;

use super::Result;
use super::Error;
use super::store::SnapshotStore;
use super::latch::{Latches, Lock};
use super::super::metrics::*;

// TODO: make it configurable.
pub const GC_BATCH_SIZE: usize = 512;

pub const RESOLVE_LOCK_BATCH_SIZE: usize = 512;

/// Process result of a command.
pub enum ProcessResult {
    Res,
    MultiRes { results: Vec<StorageResult<()>> },
    MultiKvpairs { pairs: Vec<StorageResult<KvPair>> },
    MvccKey { mvcc: MvccInfo },
    MvccStartTs { mvcc: Option<(Key, MvccInfo)> },
    Value { value: Option<Value> },
    Locks { locks: Vec<LockInfo> },
    NextCommand { cmd: Command },
    Failed { err: StorageError },
}

type SnapshotResult = (Vec<u64>, CbContext, EngineResult<Box<Snapshot>>);

/// Message types for the scheduler event loop.
pub enum Msg {
    Quit,
    RawCmd { cmd: Command, cb: StorageCb },
    RetryGetSnapshots(Vec<(Context, Vec<u64>)>),
    SnapshotFinished {
        cids: Vec<u64>,
        cb_ctx: CbContext,
        snapshot: EngineResult<Box<Snapshot>>,
    },
    BatchSnapshotFinished { batch: Vec<SnapshotResult> },
    ReadFinished { cid: u64, pr: ProcessResult },
    WritePrepareFinished {
        cid: u64,
        cmd: Command,
        pr: ProcessResult,
        to_be_write: Vec<Modify>,
        rows: usize,
    },
    WritePrepareFailed { cid: u64, err: Error },
    WriteFinished {
        cid: u64,
        pr: ProcessResult,
        cb_ctx: CbContext,
        result: EngineResult<()>,
    },
}

/// Debug for messages.
impl Debug for Msg {
    fn fmt(&self, f: &mut Formatter) -> fmt::Result {
        match *self {
            Msg::Quit => write!(f, "Quit"),
            Msg::RawCmd { ref cmd, .. } => write!(f, "RawCmd {:?}", cmd),
            Msg::RetryGetSnapshots(ref tasks) => write!(f, "RetryGetSnapshots {:?}", tasks),
            Msg::SnapshotFinished { ref cids, .. } => {
                write!(f, "SnapshotFinished [cids={:?}]", cids)
            }
            Msg::BatchSnapshotFinished { ref batch } => {
                let ids: Vec<&Vec<_>> = batch.iter().map(|&(ref ids, _, _)| ids).collect();
                write!(f, "BatchSnapshotFinished cids: {:?}", ids)
            }
            Msg::ReadFinished { cid, .. } => write!(f, "ReadFinished [cid={}]", cid),
            Msg::WritePrepareFinished { cid, ref cmd, .. } => {
                write!(f, "WritePrepareFinished [cid={}, cmd={:?}]", cid, cmd)
            }
            Msg::WritePrepareFailed { cid, ref err } => {
                write!(f, "WritePrepareFailed [cid={}, err={:?}]", cid, err)
            }
            Msg::WriteFinished { cid, .. } => write!(f, "WriteFinished [cid={}]", cid),
        }
    }
}

/// Delivers the process result of a command to the storage callback.
fn execute_callback(callback: StorageCb, pr: ProcessResult) {
    match callback {
        StorageCb::Boolean(cb) => match pr {
            ProcessResult::Res => cb(Ok(())),
            ProcessResult::Failed { err } => cb(Err(err)),
            _ => panic!("process result mismatch"),
        },
        StorageCb::Booleans(cb) => match pr {
            ProcessResult::MultiRes { results } => cb(Ok(results)),
            ProcessResult::Failed { err } => cb(Err(err)),
            _ => panic!("process result mismatch"),
        },
        StorageCb::SingleValue(cb) => match pr {
            ProcessResult::Value { value } => cb(Ok(value)),
            ProcessResult::Failed { err } => cb(Err(err)),
            _ => panic!("process result mismatch"),
        },
        StorageCb::KvPairs(cb) => match pr {
            ProcessResult::MultiKvpairs { pairs } => cb(Ok(pairs)),
            ProcessResult::Failed { err } => cb(Err(err)),
            _ => panic!("process result mismatch"),
        },
        StorageCb::MvccInfoByKey(cb) => match pr {
            ProcessResult::MvccKey { mvcc } => cb(Ok(mvcc)),
            ProcessResult::Failed { err } => cb(Err(err)),
            _ => panic!("process result mismatch"),
        },
        StorageCb::MvccInfoByStartTs(cb) => match pr {
            ProcessResult::MvccStartTs { mvcc } => cb(Ok(mvcc)),
            ProcessResult::Failed { err } => cb(Err(err)),
            _ => panic!("process result mismatch"),
        },
        StorageCb::Locks(cb) => match pr {
            ProcessResult::Locks { locks } => cb(Ok(locks)),
            ProcessResult::Failed { err } => cb(Err(err)),
            _ => panic!("process result mismatch"),
        },
    }
}

/// Context for a running command.
pub struct RunningCtx {
    cid: u64,
    cmd: Option<Command>,
    kv_count: usize,
    lock: Lock,
    callback: Option<StorageCb>,
    tag: &'static str,
    ts: u64,
    region_id: u64,
    latch_timer: Option<HistogramTimer>,
    _timer: HistogramTimer,
    slow_timer: SlowTimer,
}

impl RunningCtx {
    /// Creates a context for a running command.
    pub fn new(cid: u64, cmd: Command, lock: Lock, cb: StorageCb) -> RunningCtx {
        let tag = cmd.tag();
        let ts = cmd.ts();
        let region_id = cmd.get_context().get_region_id();
        let kv_count = cmd.kv_count();
        RunningCtx {
            cid: cid,
            cmd: Some(cmd),
            kv_count: kv_count,
            lock: lock,
            callback: Some(cb),
            tag: tag,
            ts: ts,
            region_id: region_id,
            latch_timer: Some(
                SCHED_LATCH_HISTOGRAM_VEC
                    .with_label_values(&[tag])
                    .start_coarse_timer(),
            ),
            _timer: SCHED_HISTOGRAM_VEC
                .with_label_values(&[tag])
                .start_coarse_timer(),
            slow_timer: SlowTimer::new(),
        }
    }
}

impl Drop for RunningCtx {
    fn drop(&mut self) {
        slow_log!(
            self.slow_timer,
            "[region {}] scheduler handle command: {}, ts: {}",
            self.region_id,
            self.tag,
            self.ts
        );
    }
}

/// Creates a callback to receive async results of write prepare from the storage engine.
fn make_engine_cb(
    cmd: &'static str,
    cid: u64,
    pr: ProcessResult,
    ch: SyncSendCh<Msg>,
    rows: usize,
) -> EngineCallback<()> {
    Box::new(move |(cb_ctx, result)| {
        match ch.send(Msg::WriteFinished {
            cid: cid,
            pr: pr,
            cb_ctx: cb_ctx,
            result: result,
        }) {
            Ok(_) => {
                KV_COMMAND_KEYWRITE_HISTOGRAM_VEC
                    .with_label_values(&[cmd])
                    .observe(rows as f64);
            }
            e @ Err(TransportError::Closed) => info!("channel closed, err {:?}", e),
            Err(e) => {
                panic!(
                    "send write finished to scheduler failed cid={}, err:{:?}",
                    cid,
                    e
                );
            }
        }
    })
}

#[derive(Clone)]
struct HashableContext(Context);

impl PartialEq for HashableContext {
    fn eq(&self, other: &HashableContext) -> bool {
        // k1 == k2 ⇒ hash(k1) == hash(k2)
        self.0.get_region_id() == other.0.get_region_id() &&
            self.0.get_region_epoch().get_version() == other.0.get_region_epoch().get_version() &&
            self.0.get_peer().get_id() == other.0.get_peer().get_id()
    }
}

impl Hash for HashableContext {
    fn hash<H: Hasher>(&self, state: &mut H) {
        let key = {
            let ctx = &self.0;
            (
                ctx.get_region_id(),
                ctx.get_region_epoch().get_version(),
                ctx.get_peer().get_id(),
            )
        };
        Hash::hash(&key, state);
    }
}

impl Eq for HashableContext {}

/// Scheduler which schedules the execution of `storage::Command`s.
pub struct Scheduler {
    engine: Box<Engine>,

    // cid -> RunningCtx
    cmd_ctxs: HashMap<u64, RunningCtx>,
    // Context -> cids
    grouped_cmds: Option<HashMap<HashableContext, Vec<u64>>>,

    schedch: SyncSendCh<Msg>,

    // cmd id generator
    id_alloc: u64,

    // write concurrency control
    latches: Latches,

    // TODO: Dynamically calculate this value according to processing
    // speed of recent write requests.
    sched_too_busy_threshold: usize,

    // worker pool
    worker_pool: ThreadPool<ScheContext>,

    // high priority commands will be delivered to this pool
    high_priority_pool: ThreadPool<ScheContext>,

    has_gc_command: bool,

    // used to control write flow
    running_write_kv_count: usize,
}

// Make clippy happy.
type MultipleReturnValue = (Option<MvccLock>, Vec<(u64, Write)>, Vec<(u64, bool, Value)>);

fn find_mvcc_infos_by_key(
    reader: &mut MvccReader,
    key: &Key,
    mut ts: u64,
) -> Result<MultipleReturnValue> {
    let mut writes = vec![];
    let mut values = vec![];
    let lock = reader.load_lock(key)?;
    loop {
        let opt = reader.seek_write(key, ts)?;
        let short_value: Option<Value>;
        match opt {
            Some((commit_ts, mut write)) => {
                ts = commit_ts - 1;
                let write_type = write.write_type;
                short_value = write.short_value.take();
                writes.push((commit_ts, write));
                if write_type != WriteType::Put {
                    continue;
                }
            }
            None => break,
        };
        let write = &writes[writes.len() - 1].1;
        if let Some(v) = short_value {
            values.push((write.start_ts, true, v));
        }
    }
    for (ts, v) in reader.scan_values_in_default(key)? {
        values.push((ts, false, v));
    }
    Ok((lock, writes, values))
}

impl Scheduler {
    /// Creates a scheduler.
    pub fn new(
        engine: Box<Engine>,
        schedch: SyncSendCh<Msg>,
        concurrency: usize,
        worker_pool_size: usize,
        sched_too_busy_threshold: usize,
    ) -> Scheduler {
        Scheduler {
            engine: engine,
            cmd_ctxs: Default::default(),
            grouped_cmds: Some(HashMap::with_capacity_and_hasher(
                CMD_BATCH_SIZE,
                Default::default(),
            )),
            schedch: schedch,
            id_alloc: 0,
            latches: Latches::new(concurrency),
            sched_too_busy_threshold: sched_too_busy_threshold,
            worker_pool: ThreadPoolBuilder::with_default_factory(thd_name!("sched-worker-pool"))
                .thread_count(worker_pool_size)
                .build(),
            high_priority_pool: ThreadPoolBuilder::with_default_factory(
                thd_name!("sched-high-pri-pool"),
            ).build(),
            has_gc_command: false,
            running_write_kv_count: 0,
        }
    }
}

/// Processes a read command within a worker thread, then posts `ReadFinished` message back to the
/// event loop.
fn process_read(
    cid: u64,
    mut cmd: Command,
    ch: SyncSendCh<Msg>,
    snapshot: Box<Snapshot>,
) -> Statistics {
    debug!("process read cmd(cid={}) in worker pool.", cid);
    SCHED_WORKER_COUNTER_VEC
        .with_label_values(&[cmd.tag(), "read"])
        .inc();
    let tag = cmd.tag();

    let mut statistics = Statistics::default();

    let pr = match cmd {
        // Gets from the snapshot.
        Command::Get {
            ref ctx,
            ref key,
            start_ts,
            ..
        } => {
            KV_COMMAND_KEYREAD_HISTOGRAM_VEC
                .with_label_values(&[tag])
                .observe(1f64);
            let snap_store = SnapshotStore::new(
                snapshot.as_ref(),
                start_ts,
                ctx.get_isolation_level(),
                !ctx.get_not_fill_cache(),
            );
            let res = snap_store.get(key, &mut statistics);
            match res {
                Ok(val) => ProcessResult::Value { value: val },
                Err(e) => ProcessResult::Failed {
                    err: StorageError::from(e),
                },
            }
        }
        // Batch gets from the snapshot.
        Command::BatchGet {
            ref ctx,
            ref keys,
            start_ts,
            ..
        } => {
            KV_COMMAND_KEYREAD_HISTOGRAM_VEC
                .with_label_values(&[tag])
                .observe(keys.len() as f64);
            let snap_store = SnapshotStore::new(
                snapshot.as_ref(),
                start_ts,
                ctx.get_isolation_level(),
                !ctx.get_not_fill_cache(),
            );
            match snap_store.batch_get(keys, &mut statistics) {
                Ok(results) => {
                    let mut res = vec![];
                    for (k, v) in keys.into_iter().zip(results) {
                        match v {
                            Ok(Some(x)) => res.push(Ok((k.raw().unwrap(), x))),
                            Ok(None) => {}
                            Err(e) => res.push(Err(StorageError::from(e))),
                        }
                    }
                    ProcessResult::MultiKvpairs { pairs: res }
                }
                Err(e) => ProcessResult::Failed {
                    err: StorageError::from(e),
                },
            }
        }
        // Scans a range starting with `start_key` up to `limit` rows from the snapshot.
        Command::Scan {
            ref ctx,
            ref start_key,
            limit,
            start_ts,
            ref options,
            ..
        } => {
            let snap_store = SnapshotStore::new(
                snapshot.as_ref(),
                start_ts,
                ctx.get_isolation_level(),
                !ctx.get_not_fill_cache(),
            );
            let res = snap_store
                .scanner(ScanMode::Forward, options.key_only, None, &mut statistics)
                .and_then(|mut scanner| scanner.scan(start_key.clone(), limit))
                .and_then(|mut results| {
                    KV_COMMAND_KEYREAD_HISTOGRAM_VEC
                        .with_label_values(&[tag])
                        .observe(results.len() as f64);
                    Ok(
                        results
                            .drain(..)
                            .map(|x| x.map_err(StorageError::from))
                            .collect(),
                    )
                });

            match res {
                Ok(pairs) => ProcessResult::MultiKvpairs { pairs: pairs },
                Err(e) => ProcessResult::Failed { err: e.into() },
            }
        }
        Command::MvccByKey { ref ctx, ref key } => {
            let mut reader = MvccReader::new(
                snapshot.as_ref(),
                &mut statistics,
                Some(ScanMode::Forward),
                !ctx.get_not_fill_cache(),
                None,
                ctx.get_isolation_level(),
            );
            match find_mvcc_infos_by_key(&mut reader, key, u64::MAX) {
                Ok((lock, writes, values)) => ProcessResult::MvccKey {
                    mvcc: MvccInfo {
                        lock: lock,
                        writes: writes,
                        values: values,
                    },
                },
                Err(e) => ProcessResult::Failed { err: e.into() },
            }
        }
        Command::MvccByStartTs { ref ctx, start_ts } => {
            let mut reader = MvccReader::new(
                snapshot.as_ref(),
                &mut statistics,
                Some(ScanMode::Forward),
                !ctx.get_not_fill_cache(),
                None,
                ctx.get_isolation_level(),
            );
            match reader.seek_ts(start_ts).map_err(StorageError::from) {
                Err(e) => ProcessResult::Failed { err: e.into() },
                Ok(opt) => match opt {
                    Some(key) => match find_mvcc_infos_by_key(&mut reader, &key, u64::MAX) {
                        Ok((lock, writes, values)) => ProcessResult::MvccStartTs {
                            mvcc: Some((
                                key,
                                MvccInfo {
                                    lock: lock,
                                    writes: writes,
                                    values: values,
                                },
                            )),
                        },
                        Err(e) => ProcessResult::Failed { err: e.into() },
                    },
                    None => ProcessResult::MvccStartTs { mvcc: None },
                },
            }
        }
        // Scans locks with timestamp <= `max_ts`
        Command::ScanLock {
            ref ctx, max_ts, ..
        } => {
            let mut reader = MvccReader::new(
                snapshot.as_ref(),
                &mut statistics,
                Some(ScanMode::Forward),
                !ctx.get_not_fill_cache(),
                None,
                ctx.get_isolation_level(),
            );
            let res = reader
                .scan_lock(None, |lock| lock.ts <= max_ts, None)
                .map_err(Error::from)
                .and_then(|(v, _)| {
                    let mut locks = vec![];
                    for (key, lock) in v {
                        let mut lock_info = LockInfo::new();
                        lock_info.set_primary_lock(lock.primary);
                        lock_info.set_lock_version(lock.ts);
                        lock_info.set_key(key.raw()?);
                        locks.push(lock_info);
                    }
                    KV_COMMAND_KEYREAD_HISTOGRAM_VEC
                        .with_label_values(&[tag])
                        .observe(locks.len() as f64);
                    Ok(locks)
                });
            match res {
                Ok(locks) => ProcessResult::Locks { locks: locks },
                Err(e) => ProcessResult::Failed { err: e.into() },
            }
        }
        Command::ResolveLock {
            ref ctx,
            ref txn2status,
            ref mut scan_key,
            ..
        } => {
            let mut reader = MvccReader::new(
                snapshot.as_ref(),
                &mut statistics,
                Some(ScanMode::Forward),
                !ctx.get_not_fill_cache(),
                None,
                ctx.get_isolation_level(),
            );
            let res = reader
                .scan_lock(
                    scan_key.take(),
                    |lock| txn2status.contains_key(&lock.ts),
                    Some(RESOLVE_LOCK_BATCH_SIZE),
                )
                .map_err(Error::from)
                .and_then(|(v, next_scan_key)| {
                    let key_locks: Vec<_> = v.into_iter().map(|x| x).collect();
                    KV_COMMAND_KEYREAD_HISTOGRAM_VEC
                        .with_label_values(&[tag])
                        .observe(key_locks.len() as f64);
                    if key_locks.is_empty() {
                        Ok(None)
                    } else {
                        Ok(Some(Command::ResolveLock {
                            ctx: ctx.clone(),
                            txn2status : txn2status.clone(),
                            scan_key: next_scan_key,
                            key_locks: key_locks,
                        }))
                    }
                });
            match res {
                Ok(Some(cmd)) => ProcessResult::NextCommand { cmd: cmd },
                Ok(None) => ProcessResult::Res,
                Err(e) => ProcessResult::Failed { err: e.into() },
            }
        }
        // Collects garbage.
        Command::Gc {
            ref ctx,
            safe_point,
            ratio_threshold,
            ref mut scan_key,
            ..
        } => {
            let mut reader = MvccReader::new(
                snapshot.as_ref(),
                &mut statistics,
                Some(ScanMode::Forward),
                !ctx.get_not_fill_cache(),
                None,
                ctx.get_isolation_level(),
            );
            // scan_key is used as start_key here,and Range start gc with scan_key=none.
            let is_range_start_gc = scan_key.is_none();
            // This is an optimization to skip gc before scanning all data.
            let need_gc = if is_range_start_gc {
                reader.need_gc(safe_point, ratio_threshold)
            } else {
                true
            };
            let res = if !need_gc {
                KV_COMMAND_GC_SKIPPED_COUNTER.inc();
                Ok(None)
            } else {
                reader
                    .scan_keys(scan_key.take(), GC_BATCH_SIZE)
                    .map_err(Error::from)
                    .and_then(|(keys, next_start)| {
                        KV_COMMAND_KEYREAD_HISTOGRAM_VEC
                            .with_label_values(&[tag])
                            .observe(keys.len() as f64);
                        if keys.is_empty() {
                            // empty range
                            if is_range_start_gc {
                                KV_COMMAND_GC_EMPTY_RANGE_COUNTER.inc();
                            }
                            Ok(None)
                        } else {
                            Ok(Some(Command::Gc {
                                ctx: ctx.clone(),
                                safe_point: safe_point,
                                ratio_threshold: ratio_threshold,
                                scan_key: next_start,
                                keys: keys,
                            }))
                        }
                    })
            };
            match res {
                Ok(Some(cmd)) => ProcessResult::NextCommand { cmd: cmd },
                Ok(None) => ProcessResult::Res,
                Err(e) => ProcessResult::Failed { err: e.into() },
            }
        }
        Command::RawGet { ref key, .. } => {
            KV_COMMAND_KEYREAD_HISTOGRAM_VEC
                .with_label_values(&[tag])
                .observe(1f64);
            match snapshot.get(key) {
                Ok(val) => ProcessResult::Value { value: val },
                Err(e) => ProcessResult::Failed {
                    err: StorageError::from(e),
                },
            }
        }
        Command::RawScan {
            ref start_key,
            limit,
            ..
        } => match process_rawscan(snapshot, start_key, limit, &mut statistics) {
            Ok(val) => ProcessResult::MultiKvpairs { pairs: val },
            Err(e) => ProcessResult::Failed {
                err: StorageError::from(e),
            },
        },
        Command::Pause { duration, .. } => {
            thread::sleep(Duration::from_millis(duration));
            ProcessResult::Res
        }
        _ => panic!("unsupported read command"),
    };

    if let Err(e) = ch.send(Msg::ReadFinished { cid: cid, pr: pr }) {
        // Todo: if this happens we need to clean up command's context
        panic!("send read finished failed, cid={}, err={:?}", cid, e);
    }
    statistics
}

fn process_rawscan(
    snapshot: Box<Snapshot>,
    start_key: &Key,
    limit: usize,
    stats: &mut Statistics,
) -> Result<Vec<StorageResult<KvPair>>> {
    let mut cursor = snapshot.iter(IterOption::default(), ScanMode::Forward)?;
    if !cursor.seek(start_key, &mut stats.data)? {
        return Ok(vec![]);
    }
    let mut pairs = vec![];
    while cursor.valid() && pairs.len() < limit {
        pairs.push(Ok((cursor.key().to_owned(), cursor.value().to_owned())));
        cursor.next(&mut stats.data);
    }
    Ok(pairs)
}

/// Processes a write command within a worker thread, then posts either a `WritePrepareFinished`
/// message if successful or a `WritePrepareFailed` message back to the event loop.
fn process_write(
    cid: u64,
    cmd: Command,
    ch: SyncSendCh<Msg>,
    snapshot: Box<Snapshot>,
) -> Statistics {
    let mut statistics = Statistics::default();
    SCHED_WORKER_COUNTER_VEC
        .with_label_values(&[cmd.tag(), "write"])
        .inc();
    if let Err(e) = process_write_impl(cid, cmd, ch.clone(), snapshot.as_ref(), &mut statistics) {
        if let Err(err) = ch.send(Msg::WritePrepareFailed { cid: cid, err: e }) {
            // Todo: if this happens, lock will hold for ever
            panic!(
                "send WritePrepareFailed message to channel failed. cid={}, err={:?}",
                cid,
                err
            );
        }
    }
    statistics
}

fn process_write_impl(
    cid: u64,
    mut cmd: Command,
    ch: SyncSendCh<Msg>,
    snapshot: &Snapshot,
    statistics: &mut Statistics,
) -> Result<()> {
    let (pr, modifies, rows) = match cmd {
        Command::Prewrite {
            ref ctx,
            ref mutations,
            ref primary,
            start_ts,
            ref options,
            ..
        } => {
            let mut txn = MvccTxn::new(
                snapshot,
                statistics,
                start_ts,
                None,
                ctx.get_isolation_level(),
                !ctx.get_not_fill_cache(),
            );
            let mut locks = vec![];
            let rows = mutations.len();
            for m in mutations {
                match txn.prewrite(m.clone(), primary, options) {
                    Ok(_) => {}
                    e @ Err(MvccError::KeyIsLocked { .. }) => {
                        locks.push(e.map_err(Error::from).map_err(StorageError::from));
                    }
                    Err(e) => return Err(Error::from(e)),
                }
            }
            if locks.is_empty() {
                let pr = ProcessResult::MultiRes { results: vec![] };
                (pr, txn.modifies(), rows)
            } else {
                // Skip write stage if some keys are locked.
                let pr = ProcessResult::MultiRes { results: locks };
                (pr, vec![], 0)
            }
        }
        Command::Commit {
            ref ctx,
            ref keys,
            lock_ts,
            commit_ts,
            ..
        } => {
            if commit_ts <= lock_ts {
                return Err(Error::InvalidTxnTso {
                    start_ts: lock_ts,
                    commit_ts: commit_ts,
                });
            }
            let mut txn = MvccTxn::new(
                snapshot,
                statistics,
                lock_ts,
                None,
                ctx.get_isolation_level(),
                !ctx.get_not_fill_cache(),
            );
            let rows = keys.len();
            for k in keys {
                txn.commit(k, commit_ts)?;
            }

            let pr = ProcessResult::Res;
            (pr, txn.modifies(), rows)
        }
        Command::Cleanup {
            ref ctx,
            ref key,
            start_ts,
            ..
        } => {
            let mut txn = MvccTxn::new(
                snapshot,
                statistics,
                start_ts,
                None,
                ctx.get_isolation_level(),
                !ctx.get_not_fill_cache(),
            );
            txn.rollback(key)?;

            let pr = ProcessResult::Res;
            (pr, txn.modifies(), 1)
        }
        Command::Rollback {
            ref ctx,
            ref keys,
            start_ts,
            ..
        } => {
            let mut txn = MvccTxn::new(
                snapshot,
                statistics,
                start_ts,
                None,
                ctx.get_isolation_level(),
                !ctx.get_not_fill_cache(),
            );
            let rows = keys.len();
            for k in keys {
                txn.rollback(k)?;
            }

            let pr = ProcessResult::Res;
            (pr, txn.modifies(), rows)
        }
        Command::ResolveLock {
            ref ctx,
            ref txn2status,
            ref mut scan_key,
            ref key_locks,
        } => {
            let mut scan_key = scan_key.take();
<<<<<<< HEAD
            let mut modifies : Vec<Modify> = vec![];
            let rows = key_locks.len();
            for key_lock in key_locks {
                let mut txn = MvccTxn::new(
                    snapshot,
                    statistics,
                    key_lock.1.ts,
                    None,
                    ctx.get_isolation_level(),
                    !ctx.get_not_fill_cache(),
                );
                let status = txn2status.get(&(key_lock.1.ts));
                let ts = match status {
                    Some(ts) => *ts,
                    None => panic!("txn status not found!"),
                };
                if ts > 0 {
                    try!(txn.commit(&key_lock.0, ts));
                } else {
                    try!(txn.commit(&key_lock.0));
		        }
		        modifies.append(&mut txn.modifies());
                if modifies.len() >= MAX_TXN_WRITE_SIZE {
                    scan_key = Some(key_lock.0.to_owned());
=======
            let mut txn = MvccTxn::new(
                snapshot,
                statistics,
                start_ts,
                None,
                ctx.get_isolation_level(),
                !ctx.get_not_fill_cache(),
            );
            let rows = keys.len();
            for k in keys {
                match commit_ts {
                    Some(ts) => txn.commit(k, ts)?,
                    None => txn.rollback(k)?,
                }
                if txn.write_size() >= MAX_TXN_WRITE_SIZE {
                    scan_key = Some(k.to_owned());
>>>>>>> 5f7fc148
                    break;
                }
            }
            if scan_key.is_none() {
                (ProcessResult::Res, modifies, rows)
            } else {
                let pr = ProcessResult::NextCommand {
                    cmd: Command::ResolveLock {
                        ctx: ctx.clone(),
                        txn2status : txn2status.clone(),
                        scan_key: scan_key.take(),
                        key_locks: vec![],
                    },
                };
                (pr, modifies, rows)
            }
        }
        Command::Gc {
            ref ctx,
            safe_point,
            ratio_threshold,
            ref mut scan_key,
            ref keys,
        } => {
            let mut scan_key = scan_key.take();
            let mut txn = MvccTxn::new(
                snapshot,
                statistics,
                0,
                Some(ScanMode::Forward),
                ctx.get_isolation_level(),
                !ctx.get_not_fill_cache(),
            );
            let rows = keys.len();
            for k in keys {
                txn.gc(k, safe_point)?;
                if txn.write_size() >= MAX_TXN_WRITE_SIZE {
                    scan_key = Some(k.to_owned());
                    break;
                }
            }
            if scan_key.is_none() {
                (ProcessResult::Res, txn.modifies(), rows)
            } else {
                let pr = ProcessResult::NextCommand {
                    cmd: Command::Gc {
                        ctx: ctx.clone(),
                        safe_point: safe_point,
                        ratio_threshold: ratio_threshold,
                        scan_key: scan_key.take(),
                        keys: vec![],
                    },
                };
                (pr, txn.modifies(), rows)
            }
        }
        _ => panic!("unsupported write command"),
    };

    box_try!(ch.send(Msg::WritePrepareFinished {
        cid: cid,
        cmd: cmd,
        pr: pr,
        to_be_write: modifies,
        rows: rows,
    }));

    Ok(())
}

#[derive(Default)]
struct ScheContext {
    stats: HashMap<&'static str, StatisticsSummary>,
}

impl ScheContext {
    fn add_statistics(&mut self, cmd_tag: &'static str, stat: &Statistics) {
        let entry = self.stats.entry(cmd_tag).or_insert_with(Default::default);
        entry.add_statistics(stat);
    }
}

impl ThreadContext for ScheContext {
    fn on_tick(&mut self) {
        for (cmd, stat) in self.stats.drain() {
            for (cf, details) in stat.stat.details() {
                for (tag, count) in details {
                    KV_COMMAND_SCAN_DETAILS
                        .with_label_values(&[cmd, cf, tag])
                        .inc_by(count as f64)
                        .unwrap();
                }
            }
        }
    }
}

impl Scheduler {
    /// Generates the next command ID.
    fn gen_id(&mut self) -> u64 {
        self.id_alloc += 1;
        self.id_alloc
    }

    fn insert_ctx(&mut self, ctx: RunningCtx) {
        if ctx.lock.is_write_lock() {
            self.running_write_kv_count += ctx.kv_count;
        }
        if ctx.tag == CMD_TAG_GC {
            self.has_gc_command = true;
        }
        let cid = ctx.cid;
        if self.cmd_ctxs.insert(cid, ctx).is_some() {
            panic!("command cid={} shouldn't exist", cid);
        }
        SCHED_WRITING_KV_GAUGE.set(self.running_write_kv_count as f64);
        SCHED_CONTEX_GAUGE.set(self.cmd_ctxs.len() as f64);
    }

    fn remove_ctx(&mut self, cid: u64) -> RunningCtx {
        let ctx = self.cmd_ctxs.remove(&cid).unwrap();
        assert_eq!(ctx.cid, cid);
        if ctx.lock.is_write_lock() {
            self.running_write_kv_count -= ctx.kv_count;
        }
        if ctx.tag == CMD_TAG_GC {
            self.has_gc_command = false;
        }
        SCHED_WRITING_KV_GAUGE.set(self.running_write_kv_count as f64);
        SCHED_CONTEX_GAUGE.set(self.cmd_ctxs.len() as f64);
        ctx
    }

    fn get_ctx_tag(&self, cid: u64) -> &'static str {
        let ctx = &self.cmd_ctxs[&cid];
        ctx.tag
    }

    fn fetch_worker_pool(&self, priority: CommandPri) -> &ThreadPool<ScheContext> {
        match priority {
            CommandPri::Low | CommandPri::Normal => &self.worker_pool,
            CommandPri::High => &self.high_priority_pool,
        }
    }

    /// Delivers a command to a worker thread for processing.
    fn process_by_worker(&mut self, cid: u64, cb_ctx: CbContext, snapshot: Box<Snapshot>) {
        SCHED_STAGE_COUNTER_VEC
            .with_label_values(&[self.get_ctx_tag(cid), "process"])
            .inc();
        debug!(
            "process cmd with snapshot, cid={}, cb_ctx={:?}",
            cid,
            cb_ctx
        );
        let mut cmd = {
            let ctx = &mut self.cmd_ctxs.get_mut(&cid).unwrap();
            assert_eq!(ctx.cid, cid);
            ctx.cmd.take().unwrap()
        };
        if let Some(term) = cb_ctx.term {
            cmd.mut_context().set_term(term);
        }
        let ch = self.schedch.clone();
        let readcmd = cmd.readonly();
        let worker_pool = self.fetch_worker_pool(cmd.priority());
        let tag = cmd.tag();
        if readcmd {
            worker_pool.execute(move |ctx: &mut ScheContext| {
                let s = process_read(cid, cmd, ch, snapshot);
                ctx.add_statistics(tag, &s);
            });
        } else {
            worker_pool.execute(move |ctx: &mut ScheContext| {
                let s = process_write(cid, cmd, ch, snapshot);
                ctx.add_statistics(tag, &s);
            });
        }
    }

    /// Calls the callback with an error.
    fn finish_with_err(&mut self, cid: u64, err: Error) {
        debug!("command cid={}, finished with error", cid);
        SCHED_STAGE_COUNTER_VEC
            .with_label_values(&[self.get_ctx_tag(cid), "error"])
            .inc();

        let mut ctx = self.remove_ctx(cid);
        let cb = ctx.callback.take().unwrap();
        let pr = ProcessResult::Failed {
            err: StorageError::from(err),
        };
        execute_callback(cb, pr);

        self.release_lock(&ctx.lock, cid);
    }

    /// Extracts the context of a command.
    fn extract_context(&self, cid: u64) -> &Context {
        let ctx = &self.cmd_ctxs[&cid];
        assert_eq!(ctx.cid, cid);
        ctx.cmd.as_ref().unwrap().get_context()
    }

    /// Event handler for new command.
    ///
    /// This method will try to acquire all the necessary latches. If all the necessary latches are
    /// acquired,  the method initiates a get snapshot operation for furthur processing; otherwise,
    /// the method adds the command to the waiting queue(s).   The command will be handled later in
    /// `lock_and_register_get_snapshot` when its turn comes.
    ///
    /// Note that once a command is ready to execute, the snapshot is always up-to-date during the
    /// execution because 1) all the conflicting commands (if any) must be in the waiting queues;
    /// 2) there may be non-conflicitng commands running concurrently, but it doesn't matter.
    fn schedule_command(&mut self, cmd: Command, callback: StorageCb) {
        SCHED_STAGE_COUNTER_VEC
            .with_label_values(&[cmd.tag(), "new"])
            .inc();
        SCHED_COMMANDS_PRI_COUNTER_VEC
            .with_label_values(&[cmd.priority_tag()])
            .inc();
        let cid = self.gen_id();
        debug!("received new command, cid={}, cmd={}", cid, cmd);
        let lock = gen_command_lock(&self.latches, &cmd);
        let ctx = RunningCtx::new(cid, cmd, lock, callback);
        self.insert_ctx(ctx);
        self.lock_and_register_get_snapshot(cid);
    }

    fn too_busy(&self) -> bool {
        self.running_write_kv_count >= self.sched_too_busy_threshold
    }

    fn on_receive_new_cmd(&mut self, cmd: Command, callback: StorageCb) {
        // write flow control
        if cmd.need_flow_control() && self.too_busy() {
            SCHED_TOO_BUSY_COUNTER_VEC
                .with_label_values(&[cmd.tag()])
                .inc();
            execute_callback(
                callback,
                ProcessResult::Failed {
                    err: StorageError::SchedTooBusy,
                },
            );
            return;
        }
        // Allow 1 GC command at the same time.
        if cmd.tag() == CMD_TAG_GC && self.has_gc_command {
            SCHED_TOO_BUSY_COUNTER_VEC
                .with_label_values(&[cmd.tag()])
                .inc();
            execute_callback(
                callback,
                ProcessResult::Failed {
                    err: StorageError::SchedTooBusy,
                },
            );
            return;

        }
        self.schedule_command(cmd, callback);
    }

    /// Tries to acquire all the required latches for a command.
    ///
    /// Returns true if successful; returns false otherwise.
    fn acquire_lock(&mut self, cid: u64) -> bool {
        let ctx = &mut self.cmd_ctxs.get_mut(&cid).unwrap();
        assert_eq!(ctx.cid, cid);
        let ok = self.latches.acquire(&mut ctx.lock, cid);
        if ok {
            ctx.latch_timer.take();
        }
        ok
    }

    /// Initiates an async operation to get a snapshot from the storage engine, then posts a
    /// `SnapshotFinished` message back to the event loop when it finishes.
    fn get_snapshot(&mut self, ctx: &Context, cids: Vec<u64>) {
        for cid in &cids {
            SCHED_STAGE_COUNTER_VEC
                .with_label_values(&[self.get_ctx_tag(*cid), "snapshot"])
                .inc();
        }
        let cids1 = cids.clone();
        let ch = self.schedch.clone();
        let cb = box move |(cb_ctx, snapshot)| match ch.send(Msg::SnapshotFinished {
            cids: cids1,
            cb_ctx: cb_ctx,
            snapshot: snapshot,
        }) {
            Ok(_) => {}
            e @ Err(TransportError::Closed) => info!("channel closed, err {:?}", e),
            Err(e) => panic!("send SnapshotFinish failed, err {:?}", e),
        };

        if let Err(e) = self.engine.async_snapshot(ctx, cb) {
            for cid in cids {
                SCHED_STAGE_COUNTER_VEC
                    .with_label_values(&[self.get_ctx_tag(cid), "async_snap_err"])
                    .inc();

                let e = e.maybe_clone().unwrap_or_else(|| {
                    error!("async snapshot failed for cid={}, error {:?}", cid, e);
                    EngineError::Other(box_err!("{:?}", e))
                });
                self.finish_with_err(cid, Error::from(e));
            }
        }
    }

    /// Initiates an async operation to batch get snapshot from the storage engine, then posts a
    /// `BatchSnapshotFinished` message back to the event loop when it finishes, also it posts a
    /// `RetryGetSnapshots` message if there are any `None` responses.
    fn batch_get_snapshot(&mut self, batch: Vec<(Context, Vec<u64>)>) {
        let mut all_cids = Vec::with_capacity(batch.iter().map(|&(_, ref cids)| cids.len()).sum());
        for &(_, ref cids) in &batch {
            all_cids.extend(cids);
        }

        let batch1 = batch.iter().map(|&(ref ctx, _)| ctx.clone()).collect();
        let ch = self.schedch.clone();
        let on_finished: engine::BatchCallback<Box<Snapshot>> = box move |results: Vec<_>| {
            let mut ready = Vec::with_capacity(results.len());
            let mut retry = Vec::new();
            for ((ctx, cids), snapshot) in batch.into_iter().zip(results) {
                match snapshot {
                    Some((cb_ctx, snapshot)) => {
                        ready.push((cids, cb_ctx, snapshot));
                    }
                    None => {
                        retry.push((ctx, cids));
                    }
                }
            }
            if !ready.is_empty() {
                match ch.send(Msg::BatchSnapshotFinished { batch: ready }) {
                    Ok(_) => {}
                    e @ Err(TransportError::Closed) => info!("channel closed, err {:?}", e),
                    Err(e) => {
                        panic!("send BatchSnapshotFinish failed err {:?}", e);
                    }
                }
            }
            if !retry.is_empty() {
                BATCH_COMMANDS
                    .with_label_values(&["retry"])
                    .observe(retry.len() as f64);
                match ch.send(Msg::RetryGetSnapshots(retry)) {
                    Ok(_) => {}
                    e @ Err(TransportError::Closed) => info!("channel closed, err {:?}", e),
                    Err(e) => {
                        panic!("send RetryGetSnapshots failed err {:?}", e);
                    }
                }
            }
        };

        if let Err(e) = self.engine.async_batch_snapshot(batch1, on_finished) {
            for cid in all_cids {
                SCHED_STAGE_COUNTER_VEC
                    .with_label_values(&[self.get_ctx_tag(cid), "async_snap_err"])
                    .inc();
                let e = e.maybe_clone().unwrap_or_else(|| {
                    error!("async snapshot failed for cid={}, error {:?}", cid, e);
                    EngineError::Other(box_err!("{:?}", e))
                });
                self.finish_with_err(cid, Error::from(e));
            }
        }
    }

    /// Event handler for the completion of get snapshot.
    ///
    /// Delivers the command along with the snapshot to a worker thread to execute.
    fn on_snapshot_finished(
        &mut self,
        cids: Vec<u64>,
        cb_ctx: CbContext,
        snapshot: EngineResult<Box<Snapshot>>,
    ) {
        debug!(
            "receive snapshot finish msg for cids={:?}, cb_ctx={:?}",
            cids,
            cb_ctx
        );
        match snapshot {
            Ok(ref snapshot) => for cid in cids {
                SCHED_STAGE_COUNTER_VEC
                    .with_label_values(&[self.get_ctx_tag(cid), "snapshot_ok"])
                    .inc();
                let s = Snapshot::clone(snapshot.as_ref());
                self.process_by_worker(cid, cb_ctx.clone(), s);
            },
            Err(ref e) => {
                error!("get snapshot failed for cids={:?}, error {:?}", cids, e);
                for cid in cids {
                    SCHED_STAGE_COUNTER_VEC
                        .with_label_values(&[self.get_ctx_tag(cid), "snapshot_err"])
                        .inc();
                    let e = e.maybe_clone()
                        .unwrap_or_else(|| EngineError::Other(box_err!("{:?}", e)));
                    self.finish_with_err(cid, Error::from(e));
                }
            }
        }
    }

    /// Event handler for the success of read.
    ///
    /// If a next command is present, continues to execute; otherwise, delivers the result to the
    /// callback.
    fn on_read_finished(&mut self, cid: u64, pr: ProcessResult) {
        debug!("read command(cid={}) finished", cid);
        let mut ctx = self.remove_ctx(cid);
        SCHED_STAGE_COUNTER_VEC
            .with_label_values(&[ctx.tag, "read_finish"])
            .inc();
        let cb = ctx.callback.take().unwrap();
        if let ProcessResult::NextCommand { cmd } = pr {
            SCHED_STAGE_COUNTER_VEC
                .with_label_values(&[ctx.tag, "next_cmd"])
                .inc();
            self.schedule_command(cmd, cb);
        } else {
            execute_callback(cb, pr);
        }

        self.release_lock(&ctx.lock, cid);
    }

    /// Event handler for the failure of write prepare.
    ///
    /// Write prepare failure typically means conflicting transactions are detected. Delivers the
    /// error to the callback, and releases the latches.
    fn on_write_prepare_failed(&mut self, cid: u64, e: Error) {
        debug!("write command(cid={}) failed at prewrite.", cid);
        SCHED_STAGE_COUNTER_VEC
            .with_label_values(&[self.get_ctx_tag(cid), "prepare_write_err"])
            .inc();
        self.finish_with_err(cid, e);
    }

    /// Event handler for the success of write prepare.
    ///
    /// Initiates an async write operation on the storage engine, there'll be a `WriteFinished`
    /// message when it finishes.
    fn on_write_prepare_finished(
        &mut self,
        cid: u64,
        cmd: Command,
        pr: ProcessResult,
        to_be_write: Vec<Modify>,
        rows: usize,
    ) {
	info!("we are going to write");
        SCHED_STAGE_COUNTER_VEC
            .with_label_values(&[self.get_ctx_tag(cid), "write"])
            .inc();
        if to_be_write.is_empty() {
	    info!("modifies is empty");
            return self.on_write_finished(cid, pr, Ok(()));
        }
        let engine_cb = make_engine_cb(cmd.tag(), cid, pr, self.schedch.clone(), rows);
        if let Err(e) = self.engine
            .async_write(cmd.get_context(), to_be_write, engine_cb)
        {
            SCHED_STAGE_COUNTER_VEC
                .with_label_values(&[self.get_ctx_tag(cid), "async_write_err"])
                .inc();
            self.finish_with_err(cid, Error::from(e));
        }
    }

    /// Event handler for the success of write.
    fn on_write_finished(&mut self, cid: u64, pr: ProcessResult, result: EngineResult<()>) {
        SCHED_STAGE_COUNTER_VEC
            .with_label_values(&[self.get_ctx_tag(cid), "write_finish"])
            .inc();
        debug!("write finished for command, cid={}", cid);
        info!("write finished for command, cid={}", cid);
        let mut ctx = self.remove_ctx(cid);
        let cb = ctx.callback.take().unwrap();
        let pr = match result {
            Ok(()) => pr,
            Err(e) => ProcessResult::Failed {
                err: ::storage::Error::from(e),
            },
        };
        if let ProcessResult::NextCommand { cmd } = pr {
            SCHED_STAGE_COUNTER_VEC
                .with_label_values(&[ctx.tag, "next_cmd"])
                .inc();
            self.schedule_command(cmd, cb);
        } else {
            execute_callback(cb, pr);
        }

        self.release_lock(&ctx.lock, cid);
    }

    /// Releases all the latches held by a command.
    fn release_lock(&mut self, lock: &Lock, cid: u64) {
        let wakeup_list = self.latches.release(lock, cid);
        for wcid in wakeup_list {
            self.lock_and_register_get_snapshot(wcid);
        }
    }

    /// Tries to acquire all the necessary latches. If all the necessary latches are acquired,
    /// the method initiates a get snapshot operation for furthur processing.
    fn lock_and_register_get_snapshot(&mut self, cid: u64) {
        if self.acquire_lock(cid) {
            let ctx = self.extract_context(cid).clone();
            let group = self.grouped_cmds
                .as_mut()
                .unwrap()
                .entry(HashableContext(ctx))
                .or_insert_with(Vec::new);
            group.push(cid);
        }
    }

    pub fn run(&mut self, receiver: Receiver<Msg>) -> Result<()> {
        let mut msgs = Vec::with_capacity(CMD_BATCH_SIZE);
        loop {
            let msg = box_try!(receiver.recv());
            msgs.push(msg);
            while let Ok(msg) = receiver.try_recv() {
                msgs.push(msg);
                if msgs.len() >= CMD_BATCH_SIZE {
                    break;
                }
            }

            for msg in msgs.drain(..) {
                match msg {
                    Msg::Quit => return self.shutdown(),
                    Msg::RawCmd { cmd, cb } => self.on_receive_new_cmd(cmd, cb),
                    Msg::RetryGetSnapshots(tasks) => for (ctx, cids) in tasks {
                        self.get_snapshot(&ctx, cids);
                    },
                    Msg::SnapshotFinished {
                        cids,
                        cb_ctx,
                        snapshot,
                    } => self.on_snapshot_finished(cids, cb_ctx, snapshot),
                    Msg::BatchSnapshotFinished { batch } => for (cids, cb_ctx, snapshot) in batch {
                        self.on_snapshot_finished(cids, cb_ctx, snapshot)
                    },
                    Msg::ReadFinished { cid, pr } => self.on_read_finished(cid, pr),
                    Msg::WritePrepareFinished {
                        cid,
                        cmd,
                        pr,
                        to_be_write,
                        rows,
                    } => self.on_write_prepare_finished(cid, cmd, pr, to_be_write, rows),
                    Msg::WritePrepareFailed { cid, err } => self.on_write_prepare_failed(cid, err),
                    Msg::WriteFinished {
                        cid, pr, result, ..
                    } => self.on_write_finished(cid, pr, result),
                }
            }

            if self.grouped_cmds.as_ref().unwrap().is_empty() {
                continue;
            }

            if let Some(cmds) = self.grouped_cmds.take() {
                self.grouped_cmds = Some(HashMap::with_capacity_and_hasher(
                    CMD_BATCH_SIZE,
                    Default::default(),
                ));
                let batch = cmds.into_iter().map(|(hash_ctx, cids)| {
                    BATCH_COMMANDS
                        .with_label_values(&["all"])
                        .observe(cids.len() as f64);
                    (hash_ctx.0, cids)
                });
                self.batch_get_snapshot(batch.collect());
            }
        }
    }

    fn shutdown(&mut self) -> Result<()> {
        if let Err(e) = self.worker_pool.stop() {
            return Err(Error::Other(box_err!("{:?}", e)));
        }
        if let Err(e) = self.high_priority_pool.stop() {
            return Err(Error::Other(box_err!("{:?}", e)));
        }
        Ok(())
    }
}

const CMD_BATCH_SIZE: usize = 256;

/// Generates the lock for a command.
///
/// Basically, read-only commands require no latches, write commands require latches hashed
/// by the referenced keys.
pub fn gen_command_lock(latches: &Latches, cmd: &Command) -> Lock {
    match *cmd {
        Command::Prewrite { ref mutations, .. } => {
            let keys: Vec<&Key> = mutations.iter().map(|x| x.key()).collect();
            latches.gen_lock(&keys)
        }
        Command::ResolveLock { ref key_locks, .. } => latches.gen_lock(key_locks.map(|x| x.0).collect::<Vec<Key>>()),
        Command::Commit { ref keys, .. } |
        Command::Rollback { ref keys, .. } => latches.gen_lock(keys),
        Command::Cleanup { ref key, .. } => latches.gen_lock(&[key]),
        _ => Lock::new(vec![]),
    }
}

#[cfg(test)]
mod tests {
    use super::*;
    use kvproto::kvrpcpb::Context;
    use storage::txn::latch::*;
    use storage::{make_key, Command, Mutation, Options};

    #[test]
    fn test_command_latches() {
        let mut temp_map = HashMap::new();
        temp_map.insert(10, 20);
        let readonly_cmds = vec![
            Command::Get {
                ctx: Context::new(),
                key: make_key(b"k"),
                start_ts: 25,
            },
            Command::BatchGet {
                ctx: Context::new(),
                keys: vec![make_key(b"k")],
                start_ts: 25,
            },
            Command::Scan {
                ctx: Context::new(),
                start_key: make_key(b"k"),
                limit: 100,
                start_ts: 25,
                options: Options::default(),
            },
            Command::ScanLock {
                ctx: Context::new(),
                max_ts: 5,
            },
            Command::ResolveLock {
                ctx: Context::new(),
                txn2status : temp_map.clone(),
                scan_key: None,
                key_locks: vec![],
            },
            Command::Gc {
                ctx: Context::new(),
                safe_point: 5,
                ratio_threshold: 0.0,
                scan_key: None,
                keys: vec![make_key(b"k")],
            },
            Command::MvccByKey {
                ctx: Context::new(),
                key: make_key(b"k"),
            },
            Command::MvccByStartTs {
                ctx: Context::new(),
                start_ts: 25,
            },
        ];
        let write_cmds = vec![
            Command::Prewrite {
                ctx: Context::new(),
                mutations: vec![Mutation::Put((make_key(b"k"), b"v".to_vec()))],
                primary: b"k".to_vec(),
                start_ts: 10,
                options: Options::default(),
            },
            Command::Commit {
                ctx: Context::new(),
                keys: vec![make_key(b"k")],
                lock_ts: 10,
                commit_ts: 20,
            },
            Command::Cleanup {
                ctx: Context::new(),
                key: make_key(b"k"),
                start_ts: 10,
            },
            Command::Rollback {
                ctx: Context::new(),
                keys: vec![make_key(b"k")],
                start_ts: 10,
            },
            Command::ResolveLock {
                ctx: Context::new(),
                txn2status: temp_map.clone(),
                scan_key: None,
                keys: vec![make_key(b"k")],
            },
        ];

        let mut latches = Latches::new(1024);

        let write_locks: Vec<Lock> = write_cmds
            .into_iter()
            .enumerate()
            .map(|(id, cmd)| {
                let mut lock = gen_command_lock(&latches, &cmd);
                assert_eq!(latches.acquire(&mut lock, id as u64), id == 0);
                lock
            })
            .collect();

        for (id, cmd) in readonly_cmds.iter().enumerate() {
            let mut lock = gen_command_lock(&latches, cmd);
            assert!(latches.acquire(&mut lock, id as u64));
        }

        // acquire/release locks one by one.
        let max_id = write_locks.len() as u64 - 1;
        for (id, mut lock) in write_locks.into_iter().enumerate() {
            let id = id as u64;
            if id != 0 {
                assert!(latches.acquire(&mut lock, id));
            }
            let unlocked = latches.release(&lock, id);
            if id as u64 == max_id {
                assert!(unlocked.is_empty());
            } else {
                assert_eq!(unlocked, vec![id + 1]);
            }
        }
    }
}<|MERGE_RESOLUTION|>--- conflicted
+++ resolved
@@ -885,7 +885,6 @@
             ref key_locks,
         } => {
             let mut scan_key = scan_key.take();
-<<<<<<< HEAD
             let mut modifies : Vec<Modify> = vec![];
             let rows = key_locks.len();
             for key_lock in key_locks {
@@ -905,29 +904,11 @@
                 if ts > 0 {
                     try!(txn.commit(&key_lock.0, ts));
                 } else {
-                    try!(txn.commit(&key_lock.0));
-		        }
-		        modifies.append(&mut txn.modifies());
+                    try!(txn.rollback(&key_lock.0));
+		}
+		modifies.append(&mut txn.modifies());
                 if modifies.len() >= MAX_TXN_WRITE_SIZE {
                     scan_key = Some(key_lock.0.to_owned());
-=======
-            let mut txn = MvccTxn::new(
-                snapshot,
-                statistics,
-                start_ts,
-                None,
-                ctx.get_isolation_level(),
-                !ctx.get_not_fill_cache(),
-            );
-            let rows = keys.len();
-            for k in keys {
-                match commit_ts {
-                    Some(ts) => txn.commit(k, ts)?,
-                    None => txn.rollback(k)?,
-                }
-                if txn.write_size() >= MAX_TXN_WRITE_SIZE {
-                    scan_key = Some(k.to_owned());
->>>>>>> 5f7fc148
                     break;
                 }
             }
@@ -1537,7 +1518,10 @@
             let keys: Vec<&Key> = mutations.iter().map(|x| x.key()).collect();
             latches.gen_lock(&keys)
         }
-        Command::ResolveLock { ref key_locks, .. } => latches.gen_lock(key_locks.map(|x| x.0).collect::<Vec<Key>>()),
+        Command::ResolveLock { ref key_locks, .. } => {
+	    let keys: Vec<&Key> = key_locks.iter().map(|x| &x.0).collect();
+            latches.gen_lock(&keys)
+	}
         Command::Commit { ref keys, .. } |
         Command::Rollback { ref keys, .. } => latches.gen_lock(keys),
         Command::Cleanup { ref key, .. } => latches.gen_lock(&[key]),
