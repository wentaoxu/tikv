--- conflicted
+++ resolved
@@ -271,7 +271,6 @@
     }
 }
 
-<<<<<<< HEAD
 fn cross_table(prev_key: &[u8], current_key: &[u8]) -> Option<Vec<u8>> {
     let origin_current_key = keys::origin_key(current_key);
     let raw_current_key = match Key::from_encoded(origin_current_key.to_vec()).raw() {
@@ -293,7 +292,9 @@
         ))
     } else {
         None
-=======
+    }
+}
+
 impl<C: Sender<Msg>> Runnable<Task> for Runner<C> {
     fn run(&mut self, task: Task) {
         let region = &task.region;
@@ -309,7 +310,6 @@
             );
         }
         self.check_split(region);
->>>>>>> 1b3f0a8c
     }
 }
 
@@ -334,7 +334,7 @@
     use rocksdb::{ColumnFamilyOptions, DBOptions};
 
     use storage::ALL_CFS;
-    use util::rocksdb::{new_engine_opt, CFOptions};
+    use util::rocksdb::{new_engine, new_engine_opt, CFOptions};
     use util::properties::SizePropertiesCollectorFactory;
     use super::*;
 
@@ -451,9 +451,7 @@
     #[test]
     fn test_split_table() {
         let path = TempDir::new("test-raftstore").unwrap();
-        let engine = Arc::new(
-            rocksdb::new_engine(path.path().to_str().unwrap(), ALL_CFS).unwrap(),
-        );
+        let engine = Arc::new(new_engine(path.path().to_str().unwrap(), ALL_CFS).unwrap());
 
         let mut region = Region::new();
         region.set_id(1);
