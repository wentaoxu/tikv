// Copyright 2016 PingCAP, Inc.
//
// Licensed under the Apache License, Version 2.0 (the "License");
// you may not use this file except in compliance with the License.
// You may obtain a copy of the License at
//
//     http://www.apache.org/licenses/LICENSE-2.0
//
// Unless required by applicable law or agreed to in writing, software
// distributed under the License is distributed on an "AS IS" BASIS,
// See the License for the specific language governing permissions and
// limitations under the License.

use std::sync::Arc;
use std::sync::mpsc::{self, Receiver as StdReceiver, TryRecvError};
use std::rc::Rc;
use std::cell::RefCell;
use std::collections::BTreeMap;
use std::collections::Bound::{Excluded, Included, Unbounded};
use std::time::{Duration, Instant};
use std::thread;
use std::u64;

use rocksdb::{WriteBatch, DB};
use rocksdb::rocksdb_options::WriteOptions;
use mio::{self, EventLoop, EventLoopConfig, Sender};
use protobuf;
use time::{self, Timespec};

use kvproto::raft_serverpb::{PeerState, RaftMessage, RaftSnapshotData, RaftTruncatedState,
                             RegionLocalState};
use kvproto::eraftpb::{ConfChangeType, MessageType};
use kvproto::pdpb::StoreStats;
use util::{escape, rocksdb};
use util::time::{duration_to_sec, SlowTimer};
use pd::PdClient;
use kvproto::raft_cmdpb::{AdminCmdType, AdminRequest, RaftCmdRequest, RaftCmdResponse,
                          StatusCmdType, StatusResponse};
use protobuf::Message;
use raft::{self, SnapshotStatus, INVALID_INDEX};
use raftstore::{Error, Result};
use kvproto::metapb;
use util::worker::{FutureWorker, Scheduler, Worker};
use util::transport::SendCh;
use util::RingQueue;
use util::collections::{HashMap, HashSet};
use storage::{CF_DEFAULT, CF_LOCK, CF_RAFT, CF_WRITE};
use raftstore::coprocessor::CoprocessorHost;
use raftstore::coprocessor::split_observer::SplitObserver;
use super::worker::{ApplyRunner, ApplyTask, ApplyTaskRes, CompactRunner, CompactTask,
                    ConsistencyCheckRunner, ConsistencyCheckTask, PdRunner, PdTask,
                    RaftlogGcRunner, RaftlogGcTask, RegionRunner, RegionTask, SplitCheckRunner,
                    SplitCheckTask};
use super::worker::apply::{ChangePeer, ExecResult};
use super::{util, Msg, SnapManager, SnapshotDeleter, SnapshotStatusMsg, Tick};
use super::keys::{self, data_end_key, data_key, enc_end_key, enc_start_key};
use super::engine::{Iterable, Peekable, Snapshot as EngineSnapshot};
use super::config::Config;
use super::peer::{self, ConsistencyState, Peer, ReadyContext, StaleState};
use super::peer_storage::{self, ApplySnapResult, CacheQueryStats};
use super::msg::{BatchCallback, Callback};
use super::cmd_resp::{bind_term, new_error};
use super::transport::Transport;
use super::metrics::*;
use super::local_metrics::RaftMetrics;
use prometheus::local::LocalHistogram;

type Key = Vec<u8>;

const MIO_TICK_RATIO: u64 = 10;
const PENDING_VOTES_CAP: usize = 20;

#[derive(Clone)]
pub struct Engines {
    pub kv_engine: Arc<DB>,
    pub raft_engine: Arc<DB>,
}

impl Engines {
    pub fn new(kv_engine: Arc<DB>, raft_engine: Arc<DB>) -> Engines {
        Engines {
            kv_engine: kv_engine,
            raft_engine: raft_engine,
        }
    }
}

// A helper structure to bundle all channels for messages to `Store`.
pub struct StoreChannel {
    pub sender: Sender<Msg>,
    pub snapshot_status_receiver: StdReceiver<SnapshotStatusMsg>,
}

pub struct StoreStat {
    pub region_bytes_written: LocalHistogram,
    pub region_keys_written: LocalHistogram,
    pub lock_cf_bytes_written: u64,
}

impl Default for StoreStat {
    fn default() -> StoreStat {
        StoreStat {
            region_bytes_written: REGION_WRITTEN_BYTES_HISTOGRAM.local(),
            region_keys_written: REGION_WRITTEN_KEYS_HISTOGRAM.local(),
            lock_cf_bytes_written: 0,
        }
    }
}

pub struct StoreInfo {
    pub engine: Arc<DB>,
    pub capacity: u64,
}

pub struct Store<T, C: 'static> {
    cfg: Rc<Config>,
    kv_engine: Arc<DB>,
    raft_engine: Arc<DB>,
    store: metapb::Store,
    sendch: SendCh<Msg>,

    sent_snapshot_count: u64,
    snapshot_status_receiver: StdReceiver<SnapshotStatusMsg>,

    // region_id -> peers
    region_peers: HashMap<u64, Peer>,
    pending_raft_groups: HashSet<u64>,
    // region end key -> region id
    region_ranges: BTreeMap<Key, u64>,
    // the regions with pending snapshots between two mio ticks.
    pending_snapshot_regions: Vec<metapb::Region>,
    split_check_worker: Worker<SplitCheckTask>,
    region_worker: Worker<RegionTask>,
    raftlog_gc_worker: Worker<RaftlogGcTask>,
    compact_worker: Worker<CompactTask>,
    pd_worker: FutureWorker<PdTask>,
    consistency_check_worker: Worker<ConsistencyCheckTask>,
    pub apply_worker: Worker<ApplyTask>,
    apply_res_receiver: Option<StdReceiver<ApplyTaskRes>>,

    trans: T,
    pd_client: Arc<C>,

    pub coprocessor_host: Arc<CoprocessorHost>,

    snap_mgr: SnapManager,

    raft_metrics: RaftMetrics,
    pub entry_cache_metries: Rc<RefCell<CacheQueryStats>>,

    tag: String,

    start_time: Timespec,
    is_busy: bool,

    pending_votes: RingQueue<RaftMessage>,

    store_stat: StoreStat,
}

pub fn create_event_loop<T, C>(cfg: &Config) -> Result<EventLoop<Store<T, C>>>
where
    T: Transport,
    C: PdClient,
{
    let mut config = EventLoopConfig::new();
    // To make raft base tick more accurate, timer tick should be small enough.
    config.timer_tick_ms(cfg.raft_base_tick_interval.as_millis() / MIO_TICK_RATIO);
    config.notify_capacity(cfg.notify_capacity);
    config.messages_per_tick(cfg.messages_per_tick);
    let event_loop = try!(EventLoop::configured(config));
    Ok(event_loop)
}

impl<T, C> Store<T, C> {
    pub fn new(
        ch: StoreChannel,
        meta: metapb::Store,
        cfg: Config,
        engines: Engines,
        trans: T,
        pd_client: Arc<C>,
        mgr: SnapManager,
    ) -> Result<Store<T, C>> {
        // TODO: we can get cluster meta regularly too later.
        try!(cfg.validate());

        let sendch = SendCh::new(ch.sender, "raftstore");
        let tag = format!("[store {}]", meta.get_id());

        let mut coprocessor_host = CoprocessorHost::new();
        // TODO load coprocessors from configuration
        coprocessor_host
            .registry
            .register_observer(100, box SplitObserver);

        let mut s = Store {
            cfg: Rc::new(cfg),
            store: meta,
            kv_engine: engines.kv_engine,
            raft_engine: engines.raft_engine,
            sendch: sendch,
            sent_snapshot_count: 0,
            snapshot_status_receiver: ch.snapshot_status_receiver,
            region_peers: HashMap::default(),
            pending_raft_groups: HashSet::default(),
            split_check_worker: Worker::new("split check worker"),
            region_worker: Worker::new("snapshot worker"),
            raftlog_gc_worker: Worker::new("raft gc worker"),
            compact_worker: Worker::new("compact worker"),
            pd_worker: FutureWorker::new("pd worker"),
            consistency_check_worker: Worker::new("consistency check worker"),
            apply_worker: Worker::new("apply worker"),
            apply_res_receiver: None,
            region_ranges: BTreeMap::new(),
            pending_snapshot_regions: vec![],
            trans: trans,
            pd_client: pd_client,
            coprocessor_host: Arc::new(coprocessor_host),
            snap_mgr: mgr,
            raft_metrics: RaftMetrics::default(),
            entry_cache_metries: Rc::new(RefCell::new(CacheQueryStats::default())),
            pending_votes: RingQueue::with_capacity(PENDING_VOTES_CAP),
            tag: tag,
            start_time: time::get_time(),
            is_busy: false,
            store_stat: StoreStat::default(),
        };
        try!(s.init());
        Ok(s)
    }

    /// Initialize this store. It scans the db engine, loads all regions
    /// and their peers from it, and schedules snapshot worker if neccessary.
    /// WARN: This store should not be used before initialized.
    fn init(&mut self) -> Result<()> {
        // Scan region meta to get saved regions.
        let start_key = keys::REGION_META_MIN_KEY;
        let end_key = keys::REGION_META_MAX_KEY;
        let kv_engine = self.kv_engine.clone();
        let mut total_count = 0;
        let mut tomebstone_count = 0;
        let mut applying_count = 0;

        let t = Instant::now();
        let mut kv_wb = WriteBatch::new();
        let mut raft_wb = WriteBatch::new();
        let mut applying_regions = vec![];
        try!(kv_engine.scan_cf(
            CF_RAFT,
            start_key,
            end_key,
            false,
            &mut |key, value| {
                let (region_id, suffix) = try!(keys::decode_region_meta_key(key));
                if suffix != keys::REGION_STATE_SUFFIX {
                    return Ok(true);
                }

                total_count += 1;

                let local_state = try!(protobuf::parse_from_bytes::<RegionLocalState>(value));
                let region = local_state.get_region();
                if local_state.get_state() == PeerState::Tombstone {
                    tomebstone_count += 1;
                    debug!(
                        "region {:?} is tombstone in store {}",
                        region,
                        self.store_id()
                    );
                    self.clear_stale_meta(&mut kv_wb, &mut raft_wb, region);
                    return Ok(true);
                }
                if local_state.get_state() == PeerState::Applying {
                    // in case of restart happen when we just write region state to Applying,
                    // but not write raft_local_state to raft rocksdb in time.
                    try!(peer_storage::recover_from_applying_state(
                        &self.kv_engine,
                        &self.raft_engine,
                        &raft_wb,
                        region_id
                    ));
                    applying_count += 1;
                    applying_regions.push(region.clone());
                    return Ok(true);
                }

                let peer = try!(Peer::create(self, region));
                self.region_ranges.insert(enc_end_key(region), region_id);
                // No need to check duplicated here, because we use region id as the key in DB.
                self.region_peers.insert(region_id, peer);
                Ok(true)
            }
        ));

        if !kv_wb.is_empty() {
            self.kv_engine.write(kv_wb).unwrap();
<<<<<<< HEAD
            self.kv_engine.flush_wal(true).unwrap();
=======
            self.kv_engine.sync_wal().unwrap();
>>>>>>> 61eb812d
        }
        if !raft_wb.is_empty() {
            self.raft_engine.write(raft_wb).unwrap();
            self.raft_engine.sync_wal().unwrap();
        }

        // schedule applying snapshot after raft writebatch were written.
        for region in applying_regions {
            info!(
                "region {:?} is applying in store {}",
                region,
                self.store_id()
            );
            let mut peer = try!(Peer::create(self, &region));
            peer.mut_store().schedule_applying_snapshot();
            self.region_ranges
                .insert(enc_end_key(&region), region.get_id());
            self.region_peers.insert(region.get_id(), peer);
        }

        info!(
            "{} starts with {} regions, including {} tombstones and {} applying \
             regions, takes {:?}",
            self.tag,
            total_count,
            tomebstone_count,
            applying_count,
            t.elapsed()
        );

        try!(self.clear_stale_data());

        Ok(())
    }

    fn clear_stale_meta(
        &mut self,
        kv_wb: &mut WriteBatch,
        raft_wb: &mut WriteBatch,
        region: &metapb::Region,
    ) {
        let raft_key = keys::raft_state_key(region.get_id());
        let raft_state = match self.raft_engine.get_msg(&raft_key).unwrap() {
            // it has been cleaned up.
            None => return,
            Some(value) => value,
        };

        peer_storage::clear_meta(
            &self.kv_engine,
            &self.raft_engine,
            kv_wb,
            raft_wb,
            region.get_id(),
            &raft_state,
        ).unwrap();
        peer_storage::write_peer_state(&self.kv_engine, kv_wb, region, PeerState::Tombstone)
            .unwrap();
    }

    /// `clear_stale_data` clean up all possible garbage data.
    fn clear_stale_data(&mut self) -> Result<()> {
        let t = Instant::now();
        let mut last_start_key = keys::data_key(b"");
        for region_id in self.region_ranges.values() {
            let region = self.region_peers[region_id].region();
            let start_key = keys::enc_start_key(region);
            try!(rocksdb::roughly_cleanup_range(
                &self.kv_engine,
                &last_start_key,
                &start_key
            ));
            last_start_key = keys::enc_end_key(region);
        }

        try!(rocksdb::roughly_cleanup_range(
            &self.kv_engine,
            &last_start_key,
            keys::DATA_MAX_KEY
        ));

        info!(
            "{} cleans up garbage data, takes {:?}",
            self.tag,
            t.elapsed()
        );
        Ok(())
    }

    pub fn get_sendch(&self) -> SendCh<Msg> {
        self.sendch.clone()
    }

    #[inline]
    pub fn get_snap_mgr(&self) -> SnapManager {
        self.snap_mgr.clone()
    }

    pub fn snap_scheduler(&self) -> Scheduler<RegionTask> {
        self.region_worker.scheduler()
    }

    pub fn apply_scheduler(&self) -> Scheduler<ApplyTask> {
        self.apply_worker.scheduler()
    }

    pub fn kv_engine(&self) -> Arc<DB> {
        self.kv_engine.clone()
    }

    pub fn raft_engine(&self) -> Arc<DB> {
        self.raft_engine.clone()
    }

    pub fn store_id(&self) -> u64 {
        self.store.get_id()
    }

    pub fn get_peers(&self) -> &HashMap<u64, Peer> {
        &self.region_peers
    }

    pub fn config(&self) -> Rc<Config> {
        self.cfg.clone()
    }

    fn poll_snapshot_status(&mut self) {
        if self.sent_snapshot_count == 0 {
            return;
        }

        // Poll all snapshot messages and handle them.
        loop {
            match self.snapshot_status_receiver.try_recv() {
                Ok(SnapshotStatusMsg {
                    region_id,
                    to_peer_id,
                    status,
                }) => {
                    // Report snapshot status to the corresponding peer.
                    self.report_snapshot_status(region_id, to_peer_id, status);
                }
                Err(TryRecvError::Empty) => {
                    // The snapshot status receiver channel is empty
                    return;
                }
                Err(e) => {
                    error!(
                        "{} unexpected error {:?} when receive from snapshot channel",
                        self.tag,
                        e
                    );
                    return;
                }
            }
        }
    }

    fn report_snapshot_status(&mut self, region_id: u64, to_peer_id: u64, status: SnapshotStatus) {
        self.sent_snapshot_count -= 1;
        if let Some(peer) = self.region_peers.get_mut(&region_id) {
            let to_peer = match peer.get_peer_from_cache(to_peer_id) {
                Some(peer) => peer,
                None => {
                    // If to_peer is gone, ignore this snapshot status
                    warn!(
                        "[region {}] peer {} not found, ignore snapshot status {:?}",
                        region_id,
                        to_peer_id,
                        status
                    );
                    return;
                }
            };
            info!(
                "[region {}] report snapshot status {:?} {:?}",
                region_id,
                to_peer,
                status
            );
            peer.raft_group.report_snapshot(to_peer_id, status)
        }
    }
}

impl<T: Transport, C: PdClient> Store<T, C> {
    pub fn run(&mut self, event_loop: &mut EventLoop<Self>) -> Result<()> {
        try!(self.snap_mgr.init());

        self.register_raft_base_tick(event_loop);
        self.register_raft_gc_log_tick(event_loop);
        self.register_split_region_check_tick(event_loop);
        self.register_compact_check_tick(event_loop);
        self.register_pd_heartbeat_tick(event_loop);
        self.register_pd_store_heartbeat_tick(event_loop);
        self.register_snap_mgr_gc_tick(event_loop);
        self.register_compact_lock_cf_tick(event_loop);
        self.register_consistency_check_tick(event_loop);
        self.register_report_region_flow_tick(event_loop);

        let split_check_runner = SplitCheckRunner::new(
            self.kv_engine.clone(),
            self.sendch.clone(),
            self.cfg.region_max_size.0,
            self.cfg.region_split_size.0,
        );
        box_try!(self.split_check_worker.start(split_check_runner));

        let runner = RegionRunner::new(
            self.kv_engine.clone(),
            self.raft_engine.clone(),
            self.snap_mgr.clone(),
            self.cfg.snap_apply_batch_size.0 as usize,
        );
        box_try!(self.region_worker.start(runner));

        let raftlog_gc_runner = RaftlogGcRunner::new(None);
        box_try!(self.raftlog_gc_worker.start(raftlog_gc_runner));

        let compact_runner = CompactRunner::new(self.kv_engine.clone());
        box_try!(self.compact_worker.start(compact_runner));

        let pd_runner = PdRunner::new(
            self.store_id(),
            self.pd_client.clone(),
            self.sendch.clone(),
            self.kv_engine.clone(),
        );
        box_try!(self.pd_worker.start(pd_runner));

        let consistency_check_runner = ConsistencyCheckRunner::new(self.sendch.clone());
        box_try!(
            self.consistency_check_worker
                .start(consistency_check_runner)
        );

        let (tx, rx) = mpsc::channel();
        let apply_runner = ApplyRunner::new(self, tx, self.cfg.sync_log);
        self.apply_res_receiver = Some(rx);
        box_try!(self.apply_worker.start(apply_runner));

        try!(event_loop.run(self));
        Ok(())
    }

    fn stop(&mut self) {
        info!("start to stop raftstore.");

        // Applying snapshot may take an unexpected long time.
        for peer in self.region_peers.values_mut() {
            peer.stop();
        }

        // Wait all workers finish.
        let mut handles: Vec<Option<thread::JoinHandle<()>>> = vec![];
        handles.push(self.split_check_worker.stop());
        handles.push(self.region_worker.stop());
        handles.push(self.raftlog_gc_worker.stop());
        handles.push(self.compact_worker.stop());
        handles.push(self.pd_worker.stop());
        handles.push(self.consistency_check_worker.stop());
        handles.push(self.apply_worker.stop());

        for h in handles {
            if let Some(h) = h {
                h.join().unwrap();
            }
        }

        self.coprocessor_host.shutdown();

        info!("stop raftstore finished.");
    }

    fn register_raft_base_tick(&self, event_loop: &mut EventLoop<Self>) {
        // If we register raft base tick failed, the whole raft can't run correctly,
        // TODO: shutdown the store?
        if let Err(e) = register_timer(
            event_loop,
            Tick::Raft,
            self.cfg.raft_base_tick_interval.as_millis(),
        ) {
            error!("{} register raft base tick err: {:?}", self.tag, e);
        };
    }

    fn on_raft_base_tick(&mut self, event_loop: &mut EventLoop<Self>) {
        let timer = self.raft_metrics.process_tick.start_coarse_timer();
        for peer in &mut self.region_peers.values_mut() {
            if peer.pending_remove {
                continue;
            }
            // When having pending snapshot, if election timeout is met, it can't pass
            // the pending conf change check because first index has been updated to
            // a value that is larger than last index.
            if peer.is_applying_snapshot() || peer.has_pending_snapshot() {
                // need to check if snapshot is applied.
                peer.mark_to_be_checked(&mut self.pending_raft_groups);
                continue;
            }

            if peer.raft_group.tick() {
                peer.mark_to_be_checked(&mut self.pending_raft_groups);
            }

            // If this peer detects the leader is missing for a long long time,
            // it should consider itself as a stale peer which is removed from
            // the original cluster.
            // This most likely happens in the following scenario:
            // At first, there are three peer A, B, C in the cluster, and A is leader.
            // Peer B gets down. And then A adds D, E, F into the cluster.
            // Peer D becomes leader of the new cluster, and then removes peer A, B, C.
            // After all these peer in and out, now the cluster has peer D, E, F.
            // If peer B goes up at this moment, it still thinks it is one of the cluster
            // and has peers A, C. However, it could not reach A, C since they are removed
            // from the cluster or probably destroyed.
            // Meantime, D, E, F would not reach B, since it's not in the cluster anymore.
            // In this case, peer B would notice that the leader is missing for a long time,
            // and it would check with pd to confirm whether it's still a member of the cluster.
            // If not, it destroys itself as a stale peer which is removed out already.
            let max_missing_duration = self.cfg.max_leader_missing_duration.0;
            if let StaleState::ToValidate = peer.check_stale_state(max_missing_duration) {
                // for peer B in case 1 above
                info!(
                    "{} detects leader missing for a long time. To check with pd \
                     whether it's still valid",
                    peer.tag
                );
                let task = PdTask::ValidatePeer {
                    peer: peer.peer.clone(),
                    region: peer.region().clone(),
                };
                if let Err(e) = self.pd_worker.schedule(task) {
                    error!("{} failed to notify pd: {}", peer.tag, e)
                }
            }
        }

        self.poll_snapshot_status();

        timer.observe_duration();

        self.raft_metrics.flush();
        self.entry_cache_metries.borrow_mut().flush();

        self.register_raft_base_tick(event_loop);
    }

    fn poll_apply(&mut self) {
        loop {
            match self.apply_res_receiver.as_ref().unwrap().try_recv() {
                Ok(ApplyTaskRes::Applys(multi_res)) => for res in multi_res {
                    if let Some(p) = self.region_peers.get_mut(&res.region_id) {
                        debug!("{} async apply finish: {:?}", p.tag, res);
                        p.post_apply(&res, &mut self.pending_raft_groups);
                    }
                    self.store_stat.lock_cf_bytes_written += res.metrics.lock_cf_written_bytes;
                    self.on_ready_result(res.region_id, res.exec_res);
                },
                Ok(ApplyTaskRes::Destroy(p)) => {
                    let store_id = self.store_id();
                    self.destroy_peer(p.region_id(), util::new_peer(store_id, p.id()));
                }
                Err(TryRecvError::Empty) => break,
                Err(e) => panic!("unexpected error {:?}", e),
            }
        }
    }

    /// If target peer doesn't exist, create it.
    ///
    /// return false to indicate that target peer is in invalid state or
    /// doesn't exist and can't be created.
    fn maybe_create_peer(&mut self, region_id: u64, msg: &RaftMessage) -> Result<bool> {
        let target = msg.get_to_peer();
        // we may encounter a message with larger peer id, which means
        // current peer is stale, then we should remove current peer
        let mut has_peer = false;
        let mut async_remove = false;
        let mut stale_peer = None;
        let mut initialized = false;
        if let Some(p) = self.region_peers.get_mut(&region_id) {
            has_peer = true;
            let target_peer_id = target.get_id();
            if p.peer_id() < target_peer_id {
                initialized = p.get_store().is_initialized();
                async_remove = initialized;
                if p.is_applying_snapshot() {
                    if !p.mut_store().cancel_applying_snap() {
                        info!(
                            "[region {}] Stale peer {} is applying snapshot, will destroy next \
                             time.",
                            region_id,
                            p.peer_id()
                        );
                        return Ok(false);
                    }
                    // There is no tasks in apply worker.
                    async_remove = false;
                }
                p.pending_remove = true;
                stale_peer = Some(p.peer.clone());
            } else if p.peer_id() > target_peer_id {
                info!(
                    "[region {}] target peer id {} is less than {}, msg maybe stale.",
                    region_id,
                    target_peer_id,
                    p.peer_id()
                );
                return Ok(false);
            }
        }
        if let Some(p) = stale_peer {
            if initialized {
                self.apply_worker
                    .schedule(ApplyTask::destroy(region_id))
                    .unwrap();
            }
            if async_remove {
                info!(
                    "[region {}] asking destroying stale peer {:?}",
                    region_id,
                    p
                );
                return Ok(false);
            }
            info!("[region {}] destroying stale peer {:?}", region_id, p);
            self.destroy_peer(region_id, p);
            has_peer = false;
        }

        if has_peer {
            return Ok(true);
        }

        let message = msg.get_message();
        let msg_type = message.get_msg_type();
        if msg_type != MessageType::MsgRequestVote &&
            (msg_type != MessageType::MsgHeartbeat || message.get_commit() != INVALID_INDEX)
        {
            debug!(
                "target peer {:?} doesn't exist, stale message {:?}.",
                target,
                msg_type
            );
            return Ok(false);
        }

        let start_key = data_key(msg.get_start_key());
        if let Some((_, &exist_region_id)) = self.region_ranges
            .range((Excluded(start_key), Unbounded::<Key>))
            .next()
        {
            let exist_region = self.region_peers[&exist_region_id].region();
            if enc_start_key(exist_region) < data_end_key(msg.get_end_key()) {
                debug!("msg {:?} is overlapped with region {:?}", msg, exist_region);
                if util::is_first_vote_msg(msg) {
                    self.pending_votes.push(msg.to_owned());
                }
                return Ok(false);
            }
        }

        let peer = try!(Peer::replicate(self, region_id, target.get_id()));
        // following snapshot may overlap, should insert into region_ranges after
        // snapshot is applied.
        self.region_peers.insert(region_id, peer);
        Ok(true)
    }

    fn on_raft_message(&mut self, mut msg: RaftMessage) -> Result<()> {
        let region_id = msg.get_region_id();
        if !self.is_raft_msg_valid(&msg) {
            return Ok(());
        }

        if msg.get_is_tombstone() {
            // we receive a message tells us to remove ourself.
            self.handle_gc_peer_msg(&msg);
            return Ok(());
        }

        if try!(self.check_msg(&msg)) {
            return Ok(());
        }

        if !try!(self.maybe_create_peer(region_id, &msg)) {
            return Ok(());
        }

        if !try!(self.check_snapshot(&msg)) {
            return Ok(());
        }

        let peer = self.region_peers.get_mut(&region_id).unwrap();
        peer.insert_peer_cache(msg.take_from_peer());
        try!(peer.step(msg.take_message()));

        // Add into pending raft groups for later handling ready.
        peer.mark_to_be_checked(&mut self.pending_raft_groups);

        Ok(())
    }

    // return false means the message is invalid, and can be ignored.
    fn is_raft_msg_valid(&self, msg: &RaftMessage) -> bool {
        let region_id = msg.get_region_id();
        let from = msg.get_from_peer();
        let to = msg.get_to_peer();

        debug!(
            "[region {}] handle raft message {:?}, from {} to {}",
            region_id,
            msg.get_message().get_msg_type(),
            from.get_id(),
            to.get_id()
        );

        if to.get_store_id() != self.store_id() {
            warn!(
                "[region {}] store not match, to store id {}, mine {}, ignore it",
                region_id,
                to.get_store_id(),
                self.store_id()
            );
            return false;
        }

        if !msg.has_region_epoch() {
            error!(
                "[region {}] missing epoch in raft message, ignore it",
                region_id
            );
            return false;
        }

        true
    }

    fn check_msg(&mut self, msg: &RaftMessage) -> Result<bool> {
        let region_id = msg.get_region_id();
        let from_epoch = msg.get_region_epoch();
        let msg_type = msg.get_message().get_msg_type();
        let is_vote_msg = msg_type == MessageType::MsgRequestVote;
        let from_store_id = msg.get_from_peer().get_store_id();

        // Let's consider following cases with three nodes [1, 2, 3] and 1 is leader:
        // a. 1 removes 2, 2 may still send MsgAppendResponse to 1.
        //  We should ignore this stale message and let 2 remove itself after
        //  applying the ConfChange log.
        // b. 2 is isolated, 1 removes 2. When 2 rejoins the cluster, 2 will
        //  send stale MsgRequestVote to 1 and 3, at this time, we should tell 2 to gc itself.
        // c. 2 is isolated but can communicate with 3. 1 removes 3.
        //  2 will send stale MsgRequestVote to 3, 3 should ignore this message.
        // d. 2 is isolated but can communicate with 3. 1 removes 2, then adds 4, remove 3.
        //  2 will send stale MsgRequestVote to 3, 3 should tell 2 to gc itself.
        // e. 2 is isolated. 1 adds 4, 5, 6, removes 3, 1. Now assume 4 is leader.
        //  After 2 rejoins the cluster, 2 may send stale MsgRequestVote to 1 and 3,
        //  1 and 3 will ignore this message. Later 4 will send messages to 2 and 2 will
        //  rejoin the raft group again.
        // f. 2 is isolated. 1 adds 4, 5, 6, removes 3, 1. Now assume 4 is leader, and 4 removes 2.
        //  unlike case e, 2 will be stale forever.
        // TODO: for case f, if 2 is stale for a long time, 2 will communicate with pd and pd will
        // tell 2 is stale, so 2 can remove itself.
        if let Some(peer) = self.region_peers.get(&region_id) {
            let region = peer.region();
            let epoch = region.get_region_epoch();

            if util::is_epoch_stale(from_epoch, epoch) &&
                util::find_peer(region, from_store_id).is_none()
            {
                // The message is stale and not in current region.
                self.handle_stale_msg(msg, epoch, is_vote_msg);
                return Ok(true);
            }

            return Ok(false);
        }

        // no exist, check with tombstone key.
        let state_key = keys::region_state_key(region_id);
        if let Some(local_state) = try!(
            self.kv_engine
                .get_msg_cf::<RegionLocalState>(CF_RAFT, &state_key)
        ) {
            if local_state.get_state() != PeerState::Tombstone {
                // Maybe split, but not registered yet.
                if util::is_first_vote_msg(msg) {
                    self.pending_votes.push(msg.to_owned());
                    info!(
                        "[region {}] doesn't exist yet, wait for it to be split",
                        region_id
                    );
                    return Ok(true);
                }
                return Err(box_err!(
                    "[region {}] region not exist but not tombstone: {:?}",
                    region_id,
                    local_state
                ));
            }
            let region = local_state.get_region();
            let region_epoch = region.get_region_epoch();
            // The region in this peer is already destroyed
            if util::is_epoch_stale(from_epoch, region_epoch) {
                info!(
                    "[region {}] tombstone peer [epoch: {:?}] \
                     receive a stale message {:?}",
                    region_id,
                    region_epoch,
                    msg_type,
                );

                let not_exist = util::find_peer(region, from_store_id).is_none();
                self.handle_stale_msg(msg, region_epoch, is_vote_msg && not_exist);

                return Ok(true);
            }

            if from_epoch.get_conf_ver() == region_epoch.get_conf_ver() {
                return Err(box_err!(
                    "tombstone peer [epoch: {:?}] receive an invalid \
                     message {:?}, ignore it",
                    region_epoch,
                    msg_type
                ));
            }
        }

        Ok(false)
    }

    fn handle_stale_msg(&self, msg: &RaftMessage, cur_epoch: &metapb::RegionEpoch, need_gc: bool) {
        let region_id = msg.get_region_id();
        let from_peer = msg.get_from_peer();
        let to_peer = msg.get_to_peer();
        let msg_type = msg.get_message().get_msg_type();

        if !need_gc {
            info!(
                "[region {}] raft message {:?} is stale, current {:?}, ignore it",
                region_id,
                msg_type,
                cur_epoch
            );
            return;
        }

        info!(
            "[region {}] raft message {:?} is stale, current {:?}, tell to gc",
            region_id,
            msg_type,
            cur_epoch
        );

        let mut gc_msg = RaftMessage::new();
        gc_msg.set_region_id(region_id);
        gc_msg.set_from_peer(to_peer.clone());
        gc_msg.set_to_peer(from_peer.clone());
        gc_msg.set_region_epoch(cur_epoch.clone());
        gc_msg.set_is_tombstone(true);
        if let Err(e) = self.trans.send(gc_msg) {
            error!("[region {}] send gc message failed {:?}", region_id, e);
        }
    }

    fn handle_gc_peer_msg(&mut self, msg: &RaftMessage) {
        let region_id = msg.get_region_id();

        let mut need_remove = false;
        let mut async_remove = true;
        if let Some(peer) = self.region_peers.get_mut(&region_id) {
            // TODO: need checking peer id changed?
            let from_epoch = msg.get_region_epoch();
            if util::is_epoch_stale(peer.get_store().region.get_region_epoch(), from_epoch) {
                // TODO: ask pd to guarantee we are stale now.
                info!(
                    "[region {}] peer {:?} receives gc message, remove",
                    region_id,
                    msg.get_to_peer()
                );
                need_remove = true;
                peer.pending_remove = true;
                async_remove = peer.get_store().is_initialized();
            }
        }

        if need_remove {
            if async_remove {
                self.apply_worker
                    .schedule(ApplyTask::destroy(region_id))
                    .unwrap();
            } else {
                self.destroy_peer(region_id, msg.get_to_peer().clone());
            }
        }
    }

    fn check_snapshot(&mut self, msg: &RaftMessage) -> Result<bool> {
        let region_id = msg.get_region_id();

        // Check if we can accept the snapshot
        if self.region_peers[&region_id].get_store().is_initialized() ||
            !msg.get_message().has_snapshot()
        {
            return Ok(true);
        }

        let snap = msg.get_message().get_snapshot();
        let mut snap_data = RaftSnapshotData::new();
        try!(snap_data.merge_from_bytes(snap.get_data()));
        let snap_region = snap_data.take_region();
        let peer_id = msg.get_to_peer().get_id();
        if snap_region
            .get_peers()
            .into_iter()
            .all(|p| p.get_id() != peer_id)
        {
            info!(
                "[region {}] {:?} doesn't contain peer {:?}, skip.",
                snap_region.get_id(),
                snap_region,
                msg.get_to_peer()
            );
            return Ok(false);
        }
        if let Some((_, &exist_region_id)) = self.region_ranges
            .range((Excluded(enc_start_key(&snap_region)), Unbounded::<Key>))
            .next()
        {
            let exist_region = self.region_peers[&exist_region_id].region();
            if enc_start_key(exist_region) < enc_end_key(&snap_region) {
                info!("region overlapped {:?}, {:?}", exist_region, snap_region);
                return Ok(false);
            }
        }
        for region in &self.pending_snapshot_regions {
            if enc_start_key(region) < enc_end_key(&snap_region) &&
               enc_end_key(region) > enc_start_key(&snap_region) &&
               // Same region can overlap, we will apply the latest version of snapshot.
               region.get_id() != snap_region.get_id()
            {
                info!("pending region overlapped {:?}, {:?}", region, snap_region);
                return Ok(false);
            }
        }
        self.pending_snapshot_regions.push(snap_region);

        Ok(true)
    }

    fn on_raft_ready(&mut self) {
        let t = SlowTimer::new();
        let pending_count = self.pending_raft_groups.len();
        let previous_ready_metrics = self.raft_metrics.ready.clone();
        let previous_sent_snapshot_count = self.raft_metrics.message.snapshot;

        self.raft_metrics.ready.pending_region += pending_count as u64;

        let mut region_proposals = Vec::with_capacity(pending_count);
        let (kv_wb, raft_wb, append_res) = {
            let mut ctx = ReadyContext::new(&mut self.raft_metrics, &self.trans, pending_count);
            for region_id in self.pending_raft_groups.drain() {
                if let Some(peer) = self.region_peers.get_mut(&region_id) {
                    if let Some(region_proposal) = peer.take_apply_proposals() {
                        region_proposals.push(region_proposal);
                    }
                    peer.handle_raft_ready_append(&mut ctx, &self.pd_worker);
                }
            }
            (ctx.kv_wb, ctx.raft_wb, ctx.ready_res)
        };

        if !region_proposals.is_empty() {
            self.apply_worker
                .schedule(ApplyTask::Proposals(region_proposals))
                .unwrap();
        }

        self.raft_metrics.ready.has_ready_region += append_res.len() as u64;

        // apply_snapshot, peer_destroy will clear_meta, so we need write region state first.
        // otherwise, if program restart happen between two write, raft log will be removed,
        // but region state may not changed in disk.
        if !kv_wb.is_empty() {
            // RegionLocalState, ApplyState
            self.kv_engine.write(kv_wb).unwrap_or_else(|e| {
                panic!("{} failed to save append state result: {:?}", self.tag, e);
            });
            self.kv_engine.flush_wal(self.cfg.sync_log).unwrap_or_else(
                |e| {
                    panic!("{} failed to flush append state result: {:?}", self.tag, e);
                },
            );
        }

        if !raft_wb.is_empty() {
            // RaftLocalState, Raft Log Entry
            let mut write_opts = WriteOptions::new();
            write_opts.set_sync(self.cfg.sync_log);
            self.raft_engine
                .write_opt(raft_wb, &write_opts)
                .unwrap_or_else(|e| {
                    panic!("{} failed to save raft append result: {:?}", self.tag, e);
                });
        }

        let mut ready_results = Vec::with_capacity(append_res.len());
        for (mut ready, invoke_ctx) in append_res {
            let region_id = invoke_ctx.region_id;
            let res =
                self.region_peers
                    .get_mut(&region_id)
                    .unwrap()
                    .post_raft_ready_append(
                        &mut self.raft_metrics,
                        &self.trans,
                        &mut ready,
                        invoke_ctx,
                    );
            ready_results.push((region_id, ready, res));
        }

        self.raft_metrics
            .append_log
            .observe(duration_to_sec(t.elapsed()) as f64);

        let sent_snapshot_count = self.raft_metrics.message.snapshot - previous_sent_snapshot_count;
        self.sent_snapshot_count += sent_snapshot_count;

        slow_log!(
            t,
            "{} handle {} pending peers include {} ready, {} entries, {} messages and {} \
             snapshots",
            self.tag,
            pending_count,
            ready_results.capacity(),
            self.raft_metrics.ready.append - previous_ready_metrics.append,
            self.raft_metrics.ready.message - previous_ready_metrics.message,
            self.raft_metrics.ready.snapshot - previous_ready_metrics.snapshot
        );

        let mut apply_tasks = Vec::with_capacity(ready_results.len());
        for (region_id, ready, res) in ready_results {
            self.region_peers
                .get_mut(&region_id)
                .unwrap()
                .handle_raft_ready_apply(ready, &mut apply_tasks);
            if let Some(apply_result) = res {
                self.on_ready_apply_snapshot(apply_result);
            }
        }
        self.apply_worker
            .schedule(ApplyTask::applies(apply_tasks))
            .unwrap();

        let dur = t.elapsed();
        if !self.is_busy {
            let election_timeout = Duration::from_millis(
                self.cfg.raft_base_tick_interval.as_millis() *
                    self.cfg.raft_election_timeout_ticks as u64,
            );
            if dur >= election_timeout {
                self.is_busy = true;
            }
        }

        self.raft_metrics
            .process_ready
            .observe(duration_to_sec(dur) as f64);

        self.trans.flush();

        slow_log!(t, "{} on {} regions raft ready", self.tag, pending_count);
    }

    fn destroy_peer(&mut self, region_id: u64, peer: metapb::Peer) {
        // Can we destroy it in another thread later?

        // Suppose cluster removes peer a from store and then add a new
        // peer b to the same store again, if peer a is applying snapshot,
        // then it will be considered stale and removed immediately, and the
        // apply meta will be removed asynchronously. So the `destroy_peer` will
        // be called again when `poll_apply`. We need to check if the peer exists
        // and is the very target.
        let mut p = match self.region_peers.remove(&region_id) {
            None => return,
            Some(p) => if p.peer_id() == peer.get_id() {
                p
            } else {
                assert!(p.peer_id() > peer.get_id());
                // It has been destroyed.
                self.region_peers.insert(region_id, p);
                return;
            },
        };

        info!("[region {}] destroy peer {:?}", region_id, peer);
        // We can't destroy a peer which is applying snapshot.
        assert!(!p.is_applying_snapshot());

        let is_initialized = p.is_initialized();
        if let Err(e) = p.destroy() {
            // If not panic here, the peer will be recreated in the next restart,
            // then it will be gc again. But if some overlap region is created
            // before restarting, the gc action will delete the overlap region's
            // data too.
            panic!(
                "[region {}] destroy peer {:?} in store {} err {:?}",
                region_id,
                peer,
                self.store_id(),
                e
            );
        }

        if is_initialized &&
            self.region_ranges
                .remove(&enc_end_key(p.region()))
                .is_none()
        {
            panic!(
                "[region {}] remove peer {:?} in store {}",
                region_id,
                peer,
                self.store_id()
            );

        }
    }

    fn on_ready_change_peer(&mut self, region_id: u64, cp: ChangePeer) {
        let my_peer_id;
        let change_type = cp.conf_change.get_change_type();
        if let Some(p) = self.region_peers.get_mut(&region_id) {
            p.raft_group.apply_conf_change(&cp.conf_change);
            if cp.conf_change.get_node_id() == raft::INVALID_ID {
                // Apply failed, skip.
                return;
            }
            p.mut_store().region = cp.region;
            if p.is_leader() {
                // Notify pd immediately.
                info!(
                    "{} notify pd with change peer region {:?}",
                    p.tag,
                    p.region()
                );
                p.heartbeat_pd(&self.pd_worker);
            }

            match change_type {
                ConfChangeType::AddNode => {
                    // Add this peer to cache.
                    let peer = cp.peer.clone();
                    p.peer_heartbeats.insert(peer.get_id(), Instant::now());
                    p.insert_peer_cache(peer);
                }
                ConfChangeType::RemoveNode => {
                    // Remove this peer from cache.
                    p.peer_heartbeats.remove(&cp.peer.get_id());
                    p.remove_peer_from_cache(cp.peer.get_id());
                }
            }

            my_peer_id = p.peer_id();
        } else {
            panic!("{} missing region {}", self.tag, region_id);
        }

        let peer = cp.peer;

        // We only care remove itself now.
        if change_type == ConfChangeType::RemoveNode && peer.get_store_id() == self.store_id() {
            if my_peer_id == peer.get_id() {
                self.destroy_peer(region_id, peer)
            } else {
                panic!("{} trying to remove unknown peer {:?}", self.tag, peer);
            }
        }
    }

    fn on_ready_compact_log(
        &mut self,
        region_id: u64,
        first_index: u64,
        state: RaftTruncatedState,
    ) {
        let peer = self.region_peers.get_mut(&region_id).unwrap();
        let total_cnt = peer.last_applying_idx - first_index;
        // the size of current CompactLog command can be ignored.
        let remain_cnt = peer.last_applying_idx - state.get_index() - 1;
        peer.raft_log_size_hint = peer.raft_log_size_hint * remain_cnt / total_cnt;
        let task = RaftlogGcTask {
            raft_engine: peer.get_store().get_raft_engine().clone(),
            region_id: peer.get_store().get_region_id(),
            start_idx: peer.last_compacted_idx,
            end_idx: state.get_index() + 1,
        };
        peer.last_compacted_idx = task.end_idx;
        peer.mut_store().compact_to(task.end_idx);
        if let Err(e) = self.raftlog_gc_worker.schedule(task) {
            error!(
                "[region {}] failed to schedule compact task: {}",
                region_id,
                e
            );
        }
    }

    fn on_ready_split_region(
        &mut self,
        region_id: u64,
        left: metapb::Region,
        right: metapb::Region,
        right_derive: bool,
    ) {
        let (origin_region, new_region) = if right_derive {
            (right.clone(), left.clone())
        } else {
            (left.clone(), right.clone())
        };

        self.region_peers
            .get_mut(&region_id)
            .unwrap()
            .mut_store()
            .region = origin_region.clone();
        let new_region_id = new_region.get_id();
        if let Some(peer) = self.region_peers.get(&new_region_id) {
            // If the store received a raft msg with the new region raft group
            // before splitting, it will creates a uninitialized peer.
            // We can remove this uninitialized peer directly.
            if peer.get_store().is_initialized() {
                panic!("duplicated region {} for split region", new_region_id);
            }
        }

        let mut campaigned = false;
        let peer;
        match Peer::create(self, &new_region) {
            Err(e) => {
                // peer information is already written into db, can't recover.
                // there is probably a bug.
                panic!("create new split region {:?} err {:?}", new_region, e);
            }
            Ok(mut new_peer) => {
                for peer in new_region.get_peers() {
                    // Add this peer to cache.
                    new_peer.insert_peer_cache(peer.clone());
                }
                peer = new_peer.peer.clone();
                if let Some(origin_peer) = self.region_peers.get(&region_id) {
                    // New peer derive write flow from parent region,
                    // this will be used by balance write flow.
                    new_peer.peer_stat = origin_peer.peer_stat.clone();

                    campaigned =
                        new_peer.maybe_campaign(origin_peer, &mut self.pending_raft_groups);

                    if origin_peer.is_leader() {
                        // Notify pd immediately to let it update the region meta.
                        if right_derive {
                            self.report_split_pd(&new_peer, origin_peer);
                        } else {
                            self.report_split_pd(origin_peer, &new_peer);
                        }
                    }
                }

                // Insert new regions and validation
                info!("insert new regions left: {:?}, right:{:?}", left, right);
                if self.region_ranges
                    .insert(enc_end_key(&left), left.get_id())
                    .is_some()
                {
                    panic!("region should not exist, {:?}", left);
                }
                if self.region_ranges
                    .insert(enc_end_key(&right), right.get_id())
                    .is_none()
                {
                    panic!("region should exist, {:?}", right);
                }

                // To prevent from big region, the right region need run split
                // check again after split.
                if right_derive {
                    self.region_peers
                        .get_mut(&region_id)
                        .unwrap()
                        .size_diff_hint = self.cfg.region_split_check_diff.0;
                } else {
                    new_peer.size_diff_hint = self.cfg.region_split_check_diff.0;
                }
                self.apply_worker
                    .schedule(ApplyTask::register(&new_peer))
                    .unwrap();
                self.region_peers.insert(new_region_id, new_peer);
            }
        }

        if !campaigned {
            if let Some(msg) = self.pending_votes
                .swap_remove_front(|m| m.get_to_peer() == &peer)
            {
                let _ = self.on_raft_message(msg);
            }
        }
    }

    fn report_split_pd(&self, left: &Peer, right: &Peer) {
        let left_region = left.region();
        let right_region = right.region();

        info!(
            "notify pd with split left {:?}, right {:?}",
            left_region,
            right_region
        );
        right.heartbeat_pd(&self.pd_worker);
        left.heartbeat_pd(&self.pd_worker);

        // Now pd only uses ReportSplit for history operation show,
        // so we send it independently here.
        let task = PdTask::ReportSplit {
            left: left_region.clone(),
            right: right_region.clone(),
        };

        if let Err(e) = self.pd_worker.schedule(task) {
            error!("{} failed to notify pd: {}", self.tag, e);
        }
    }

    fn on_ready_apply_snapshot(&mut self, apply_result: ApplySnapResult) {
        let prev_region = apply_result.prev_region;
        let region = apply_result.region;
        let region_id = region.get_id();

        info!(
            "[region {}] snapshot for region {:?} is applied",
            region_id,
            region
        );

        if !prev_region.get_peers().is_empty() {
            info!(
                "[region {}] region changed from {:?} -> {:?} after applying snapshot",
                region_id,
                prev_region,
                region
            );
            // we have already initialized the peer, so it must exist in region_ranges.
            if self.region_ranges
                .remove(&enc_end_key(&prev_region))
                .is_none()
            {
                panic!(
                    "[region {}] region should exist {:?}",
                    region_id,
                    prev_region
                );
            }
        }

        self.region_ranges
            .insert(enc_end_key(&region), region.get_id());
    }

    fn on_ready_result(&mut self, region_id: u64, exec_results: Vec<ExecResult>) {
        // handle executing committed log results
        for result in exec_results {
            match result {
                ExecResult::ChangePeer(cp) => self.on_ready_change_peer(region_id, cp),
                ExecResult::CompactLog { first_index, state } => {
                    self.on_ready_compact_log(region_id, first_index, state)
                }
                ExecResult::SplitRegion {
                    left,
                    right,
                    right_derive,
                } => self.on_ready_split_region(region_id, left, right, right_derive),
                ExecResult::ComputeHash {
                    region,
                    index,
                    snap,
                } => self.on_ready_compute_hash(region, index, snap),
                ExecResult::VerifyHash { index, hash } => {
                    self.on_ready_verify_hash(region_id, index, hash)
                }
                ExecResult::DeleteRange { .. } => {
                    // TODO: clean user properties?
                }
            }
        }
    }

    fn pre_propose_raft_command(
        &mut self,
        msg: &RaftCmdRequest,
    ) -> Result<Option<RaftCmdResponse>> {
        try!(self.validate_store_id(msg));
        if msg.has_status_request() {
            // For status commands, we handle it here directly.
            let resp = try!(self.execute_status_command(msg));
            return Ok(Some(resp));
        }
        try!(self.validate_region(msg));
        Ok(None)
    }

    fn propose_raft_command(&mut self, msg: RaftCmdRequest, cb: Callback) {
        match self.pre_propose_raft_command(&msg) {
            Ok(Some(resp)) => {
                cb.call_box((resp,));
                return;
            }
            Err(e) => {
                cb.call_box((new_error(e),));
                return;
            }
            _ => (),
        }

        // Note:
        // The peer that is being checked is a leader. It might step down to be a follower later. It
        // doesn't matter whether the peer is a leader or not. If it's not a leader, the proposing
        // command log entry can't be committed.

        let mut resp = RaftCmdResponse::new();
        let region_id = msg.get_header().get_region_id();
        let peer = self.region_peers.get_mut(&region_id).unwrap();
        let term = peer.term();
        bind_term(&mut resp, term);
        if peer.propose(cb, msg, resp, &mut self.raft_metrics.propose) {
            peer.mark_to_be_checked(&mut self.pending_raft_groups);
        }

        // TODO: add timeout, if the command is not applied after timeout,
        // we will call the callback with timeout error.
    }

    fn propose_batch_raft_snapshot_command(
        &mut self,
        batch: Vec<RaftCmdRequest>,
        on_finished: BatchCallback,
    ) {
        let size = batch.len();
        BATCH_SNAPSHOT_COMMANDS.observe(size as f64);
        let mut ret = Vec::with_capacity(size);
        for msg in batch {
            match self.pre_propose_raft_command(&msg) {
                Ok(Some(resp)) => {
                    ret.push(Some(resp));
                    continue;
                }
                Err(e) => {
                    ret.push(Some(new_error(e)));
                    continue;
                }
                _ => (),
            }

            let region_id = msg.get_header().get_region_id();
            let peer = self.region_peers.get_mut(&region_id).unwrap();
            ret.push(peer.propose_snapshot(msg, &mut self.raft_metrics.propose));
        }
        on_finished.call_box((ret,));
    }

    fn validate_store_id(&self, msg: &RaftCmdRequest) -> Result<()> {
        let store_id = msg.get_header().get_peer().get_store_id();
        if store_id != self.store.get_id() {
            return Err(Error::StoreNotMatch(store_id, self.store.get_id()));
        }
        Ok(())
    }

    fn validate_region(&self, msg: &RaftCmdRequest) -> Result<()> {
        let region_id = msg.get_header().get_region_id();
        let peer_id = msg.get_header().get_peer().get_id();

        let peer = match self.region_peers.get(&region_id) {
            Some(peer) => peer,
            None => return Err(Error::RegionNotFound(region_id)),
        };
        if !peer.is_leader() {
            return Err(Error::NotLeader(
                region_id,
                peer.get_peer_from_cache(peer.leader_id()),
            ));
        }
        if peer.peer_id() != peer_id {
            return Err(box_err!(
                "mismatch peer id {} != {}",
                peer.peer_id(),
                peer_id
            ));
        }

        let header = msg.get_header();
        // If header's term is 2 verions behind current term, leadership may have been changed away.
        if header.get_term() > 0 && peer.term() > header.get_term() + 1 {
            return Err(Error::StaleCommand);
        }

        let res = peer::check_epoch(peer.region(), msg);
        if let Err(Error::StaleEpoch(msg, mut new_regions)) = res {
            // Attach the region which might be split from the current region. But it doesn't
            // matter if the region is not split from the current region. If the region meta
            // received by the TiKV driver is newer than the meta cached in the driver, the meta is
            // updated.
            let sibling_region_id = self.find_sibling_region(peer.region());
            if let Some(sibling_region_id) = sibling_region_id {
                let sibling_region = self.region_peers[&sibling_region_id].region();
                new_regions.push(sibling_region.to_owned());
            }
            return Err(Error::StaleEpoch(msg, new_regions));
        }
        res
    }

    pub fn find_sibling_region(&self, region: &metapb::Region) -> Option<u64> {
        let start = if self.cfg.right_derive_when_split {
            Included(enc_start_key(region))
        } else {
            Excluded(enc_end_key(region))
        };
        self.region_ranges
            .range((start, Unbounded::<Key>))
            .next()
            .map(|(_, &region_id)| region_id)
    }

    fn register_raft_gc_log_tick(&self, event_loop: &mut EventLoop<Self>) {
        if let Err(e) = register_timer(
            event_loop,
            Tick::RaftLogGc,
            self.cfg.raft_log_gc_tick_interval.as_millis(),
        ) {
            // If failed, we can't cleanup the raft log regularly.
            // Although the log size will grow larger and larger, it doesn't affect
            // whole raft logic, and we can send truncate log command to compact it.
            error!("{} register raft gc log tick err: {:?}", self.tag, e);
        };
    }

    fn register_report_region_flow_tick(&self, event_loop: &mut EventLoop<Self>) {
        if let Err(e) = register_timer(
            event_loop,
            Tick::ReportRegionFlow,
            self.cfg.report_region_flow_interval.as_millis(),
        ) {
            error!("{} register raft gc log tick err: {:?}", self.tag, e);
        };
    }

    fn on_report_region_flow(&mut self, event_loop: &mut EventLoop<Self>) {
        for peer in self.region_peers.values_mut() {
            peer.peer_stat.last_written_bytes = peer.peer_stat.written_bytes;
            peer.peer_stat.last_written_keys = peer.peer_stat.written_keys;
            if !peer.is_leader() {
                peer.peer_stat.written_bytes = 0;
                peer.peer_stat.written_keys = 0;
                continue;
            }

            self.store_stat
                .region_bytes_written
                .observe(peer.peer_stat.written_bytes as f64);
            self.store_stat
                .region_keys_written
                .observe(peer.peer_stat.written_keys as f64);
            peer.peer_stat.written_bytes = 0;
            peer.peer_stat.written_keys = 0;
        }
        self.store_stat.region_bytes_written.flush();
        self.store_stat.region_keys_written.flush();

        self.register_report_region_flow_tick(event_loop);
    }

    #[allow(if_same_then_else)]
    fn on_raft_gc_log_tick(&mut self, event_loop: &mut EventLoop<Self>) {
        let mut total_gc_logs = 0;

        for (&region_id, peer) in &mut self.region_peers {
            if !peer.is_leader() {
                continue;
            }

            // Leader will replicate the compact log command to followers,
            // If we use current replicated_index (like 10) as the compact index,
            // when we replicate this log, the newest replicated_index will be 11,
            // but we only compact the log to 10, not 11, at that time,
            // the first index is 10, and replicated_index is 11, with an extra log,
            // and we will do compact again with compact index 11, in cycles...
            // So we introduce a threshold, if replicated index - first index > threshold,
            // we will try to compact log.
            // raft log entries[..............................................]
            //                  ^                                       ^
            //                  |-----------------threshold------------ |
            //              first_index                         replicated_index
            let replicated_idx = peer.raft_group
                .status()
                .progress
                .values()
                .map(|p| p.matched)
                .min()
                .unwrap();
            // When an election happened or a new peer is added, replicated_idx can be 0.
            if replicated_idx > 0 {
                let last_idx = peer.raft_group.raft.raft_log.last_index();
                assert!(
                    last_idx >= replicated_idx,
                    "expect last index {} >= replicated index {}",
                    last_idx,
                    replicated_idx
                );
                REGION_MAX_LOG_LAG.observe((last_idx - replicated_idx) as f64);
            }
            let applied_idx = peer.get_store().applied_index();
            let first_idx = peer.get_store().first_index();
            let mut compact_idx;
            if applied_idx > first_idx &&
                applied_idx - first_idx >= self.cfg.raft_log_gc_count_limit
            {
                compact_idx = applied_idx;
            } else if peer.raft_log_size_hint >= self.cfg.raft_log_gc_size_limit.0 {
                compact_idx = applied_idx;
            } else if replicated_idx < first_idx ||
                replicated_idx - first_idx <= self.cfg.raft_log_gc_threshold
            {
                continue;
            } else {
                compact_idx = replicated_idx;
            }

            // Have no idea why subtract 1 here, but original code did this by magic.
            assert!(compact_idx > 0);
            compact_idx -= 1;
            if compact_idx < first_idx {
                // In case compact_idx == first_idx before subtraction.
                continue;
            }

            total_gc_logs += compact_idx - first_idx;

            let term = peer.raft_group.raft.raft_log.term(compact_idx).unwrap();

            // Create a compact log request and notify directly.
            let request = new_compact_log_request(region_id, peer.peer.clone(), compact_idx, term);

            if let Err(e) = self.sendch
                .try_send(Msg::new_raft_cmd(request, Box::new(|_| {})))
            {
                error!("{} send compact log {} err {:?}", peer.tag, compact_idx, e);
            }
        }

        PEER_GC_RAFT_LOG_COUNTER
            .inc_by(total_gc_logs as f64)
            .unwrap();
        self.register_raft_gc_log_tick(event_loop);
    }

    fn register_split_region_check_tick(&self, event_loop: &mut EventLoop<Self>) {
        if let Err(e) = register_timer(
            event_loop,
            Tick::SplitRegionCheck,
            self.cfg.split_region_check_tick_interval.as_millis(),
        ) {
            error!("{} register split region check tick err: {:?}", self.tag, e);
        };
    }

    fn on_split_region_check_tick(&mut self, event_loop: &mut EventLoop<Self>) {
        // To avoid frequent scan, we only add new scan tasks if all previous tasks
        // have finished.
        // TODO: check whether a gc progress has been started.
        if self.split_check_worker.is_busy() {
            self.register_split_region_check_tick(event_loop);
            return;
        }
        for peer in self.region_peers.values_mut() {
            if !peer.is_leader() {
                continue;
            }

            if peer.size_diff_hint < self.cfg.region_split_check_diff.0 {
                continue;
            }
            info!(
                "{} region's size diff {} >= {}, need to check whether should split",
                peer.tag,
                peer.size_diff_hint,
                self.cfg.region_split_check_diff.0
            );
            let task = SplitCheckTask::new(peer.region());
            if let Err(e) = self.split_check_worker.schedule(task) {
                error!("{} failed to schedule split check: {}", self.tag, e);
            }
            peer.size_diff_hint = 0;
        }

        self.register_split_region_check_tick(event_loop);
    }

    fn register_compact_check_tick(&self, event_loop: &mut EventLoop<Self>) {
        if let Err(e) = register_timer(
            event_loop,
            Tick::CompactCheck,
            self.cfg.region_compact_check_interval.as_millis(),
        ) {
            error!("{} register compact check tick err: {:?}", self.tag, e);
        }
    }

    fn on_compact_check_tick(&mut self, event_loop: &mut EventLoop<Self>) {
        for peer in self.region_peers.values_mut() {
            if peer.delete_keys_hint < self.cfg.region_compact_delete_keys_count {
                continue;
            }
            for &cf in &[CF_DEFAULT, CF_WRITE] {
                let task = CompactTask {
                    cf_name: String::from(cf),
                    start_key: Some(keys::enc_start_key(peer.region())),
                    end_key: Some(keys::enc_end_key(peer.region())),
                };
                if let Err(e) = self.compact_worker.schedule(task) {
                    error!("{} failed to schedule compact task: {}", self.tag, e);
                }
            }
            peer.delete_keys_hint = 0;
            // Compact only 1 region each check in case compact task accumulates.
            break;
        }
        self.register_compact_check_tick(event_loop);
    }

    fn on_split_check_result(
        &mut self,
        region_id: u64,
        epoch: metapb::RegionEpoch,
        split_key: Vec<u8>,
    ) {
        if split_key.is_empty() {
            error!("[region {}] split key should not be empty!!!", region_id);
            return;
        }
        let p = self.region_peers.get(&region_id);
        if p.is_none() || !p.unwrap().is_leader() {
            // region on this store is no longer leader, skipped.
            info!(
                "[region {}] region on {} doesn't exist or is not leader, skip.",
                region_id,
                self.store_id()
            );
            return;
        }

        let peer = p.unwrap();
        let region = peer.region();

        if region.get_region_epoch().get_version() != epoch.get_version() {
            info!(
                "{} epoch changed {:?} != {:?}, need re-check later",
                peer.tag,
                region.get_region_epoch(),
                epoch
            );
            return;
        }

        let key = keys::origin_key(&split_key);
        let task = PdTask::AskSplit {
            region: region.clone(),
            split_key: key.to_vec(),
            peer: peer.peer.clone(),
            right_derive: self.cfg.right_derive_when_split,
        };

        if let Err(e) = self.pd_worker.schedule(task) {
            error!(
                "{} failed to notify pd to split at {:?}: {}",
                peer.tag,
                split_key,
                e
            );
        }
    }

    fn on_pd_heartbeat_tick(&mut self, event_loop: &mut EventLoop<Self>) {
        for peer in self.region_peers.values_mut() {
            peer.check_peers();
        }

        let mut leader_count = 0;
        for peer in self.region_peers.values() {
            if peer.is_leader() {
                leader_count += 1;
                peer.heartbeat_pd(&self.pd_worker);
            }
        }

        STORE_PD_HEARTBEAT_GAUGE_VEC
            .with_label_values(&["leader"])
            .set(leader_count as f64);
        STORE_PD_HEARTBEAT_GAUGE_VEC
            .with_label_values(&["region"])
            .set(self.region_peers.len() as f64);

        self.register_pd_heartbeat_tick(event_loop);
    }


    fn register_pd_heartbeat_tick(&self, event_loop: &mut EventLoop<Self>) {
        if let Err(e) = register_timer(
            event_loop,
            Tick::PdHeartbeat,
            self.cfg.pd_heartbeat_tick_interval.as_millis(),
        ) {
            error!("{} register pd heartbeat tick err: {:?}", self.tag, e);
        };
    }

    fn store_heartbeat_pd(&mut self) {
        let mut stats = StoreStats::new();

        let used_size = self.snap_mgr.get_total_snap_size();
        stats.set_used_size(used_size);
        stats.set_store_id(self.store_id());
        stats.set_region_count(self.region_peers.len() as u32);

        let snap_stats = self.snap_mgr.stats();
        stats.set_sending_snap_count(snap_stats.sending_count as u32);
        stats.set_receiving_snap_count(snap_stats.receiving_count as u32);
        STORE_SNAPSHOT_TRAFFIC_GAUGE_VEC
            .with_label_values(&["sending"])
            .set(snap_stats.sending_count as f64);
        STORE_SNAPSHOT_TRAFFIC_GAUGE_VEC
            .with_label_values(&["receiving"])
            .set(snap_stats.receiving_count as f64);

        let mut apply_snapshot_count = 0;
        for peer in self.region_peers.values_mut() {
            if peer.mut_store().check_applying_snap() {
                apply_snapshot_count += 1;
            }
        }

        stats.set_applying_snap_count(apply_snapshot_count as u32);
        STORE_SNAPSHOT_TRAFFIC_GAUGE_VEC
            .with_label_values(&["applying"])
            .set(apply_snapshot_count as f64);

        stats.set_start_time(self.start_time.sec as u32);

        stats.set_is_busy(self.is_busy);
        self.is_busy = false;

        let store_info = StoreInfo {
            engine: self.kv_engine.clone(),
            capacity: self.cfg.capacity.0,
        };

        let task = PdTask::StoreHeartbeat {
            stats: stats,
            store_info: store_info,
        };
        if let Err(e) = self.pd_worker.schedule(task) {
            error!("{} failed to notify pd: {}", self.tag, e);
        }
    }

    fn on_pd_store_heartbeat_tick(&mut self, event_loop: &mut EventLoop<Self>) {
        self.store_heartbeat_pd();
        self.register_pd_store_heartbeat_tick(event_loop);
    }

    fn handle_snap_mgr_gc(&mut self) -> Result<()> {
        let snap_keys = try!(self.snap_mgr.list_idle_snap());
        if snap_keys.is_empty() {
            return Ok(());
        }
        let (mut last_region_id, mut compacted_idx, mut compacted_term) = (0, u64::MAX, u64::MAX);
        let mut is_applying_snap = false;
        for (key, is_sending) in snap_keys {
            if last_region_id != key.region_id {
                last_region_id = key.region_id;
                match self.region_peers.get(&key.region_id) {
                    None => {
                        // region is deleted
                        compacted_idx = u64::MAX;
                        compacted_term = u64::MAX;
                        is_applying_snap = false;
                    }
                    Some(peer) => {
                        let s = peer.get_store();
                        compacted_idx = s.truncated_index();
                        compacted_term = s.truncated_term();
                        is_applying_snap = s.is_applying_snapshot();
                    }
                };
            }

            if is_sending {
                let s = try!(self.snap_mgr.get_snapshot_for_sending(&key));
                if key.term < compacted_term || key.idx < compacted_idx {
                    info!(
                        "[region {}] snap file {} has been compacted, delete.",
                        key.region_id,
                        key
                    );
                    self.snap_mgr.delete_snapshot(&key, s.as_ref(), false);
                } else if let Ok(meta) = s.meta() {
                    let modified = box_try!(meta.modified());
                    if let Ok(elapsed) = modified.elapsed() {
                        if elapsed > self.cfg.snap_gc_timeout.0 {
                            info!(
                                "[region {}] snap file {} has been expired, delete.",
                                key.region_id,
                                key
                            );
                            self.snap_mgr.delete_snapshot(&key, s.as_ref(), false);
                        }
                    }
                }
            } else if key.term <= compacted_term &&
                (key.idx < compacted_idx || key.idx == compacted_idx && !is_applying_snap)
            {
                info!(
                    "[region {}] snap file {} has been applied, delete.",
                    key.region_id,
                    key
                );
                let a = try!(self.snap_mgr.get_snapshot_for_applying(&key));
                self.snap_mgr.delete_snapshot(&key, a.as_ref(), false);
            }
        }
        Ok(())
    }

    fn on_snap_mgr_gc(&mut self, event_loop: &mut EventLoop<Self>) {
        if let Err(e) = self.handle_snap_mgr_gc() {
            error!("{} failed to gc snap manager: {:?}", self.tag, e);
        }
        self.register_snap_mgr_gc_tick(event_loop);
    }

    fn on_compact_lock_cf(&mut self, event_loop: &mut EventLoop<Self>) {
        // Create a compact lock cf task(compact whole range) and schedule directly.
        if self.store_stat.lock_cf_bytes_written > self.cfg.lock_cf_compact_bytes_threshold.0 {
            self.store_stat.lock_cf_bytes_written = 0;
            let task = CompactTask {
                cf_name: String::from(CF_LOCK),
                start_key: None,
                end_key: None,
            };
            if let Err(e) = self.compact_worker.schedule(task) {
                error!(
                    "{} failed to schedule compact lock cf task: {:?}",
                    self.tag,
                    e
                );
            }
        }

        self.register_compact_lock_cf_tick(event_loop);
    }

    fn register_pd_store_heartbeat_tick(&self, event_loop: &mut EventLoop<Self>) {
        if let Err(e) = register_timer(
            event_loop,
            Tick::PdStoreHeartbeat,
            self.cfg.pd_store_heartbeat_tick_interval.as_millis(),
        ) {
            error!("{} register pd store heartbeat tick err: {:?}", self.tag, e);
        };
    }

    fn register_snap_mgr_gc_tick(&self, event_loop: &mut EventLoop<Self>) {
        if let Err(e) = register_timer(
            event_loop,
            Tick::SnapGc,
            self.cfg.snap_mgr_gc_tick_interval.as_millis(),
        ) {
            error!("{} register snap mgr gc tick err: {:?}", self.tag, e);
        }
    }

    fn register_compact_lock_cf_tick(&self, event_loop: &mut EventLoop<Self>) {
        if let Err(e) = register_timer(
            event_loop,
            Tick::CompactLockCf,
            self.cfg.lock_cf_compact_interval.as_millis(),
        ) {
            error!("{} register compact cf-lock tick err: {:?}", self.tag, e);
        }
    }

    fn on_unreachable(&mut self, region_id: u64, to_peer_id: u64) {
        if let Some(peer) = self.region_peers.get_mut(&region_id) {
            peer.raft_group.report_unreachable(to_peer_id);
        }
    }
}

// Consistency Check implementation.

/// Verify and store the hash to state. return true means the hash has been stored successfully.
fn verify_and_store_hash(
    region_id: u64,
    state: &mut ConsistencyState,
    expected_index: u64,
    expected_hash: Vec<u8>,
) -> bool {
    if expected_index < state.index {
        REGION_HASH_COUNTER_VEC
            .with_label_values(&["verify", "miss"])
            .inc();
        warn!(
            "[region {}] has scheduled a new hash: {} > {}, skip.",
            region_id,
            state.index,
            expected_index
        );
        return false;
    }

    if state.index == expected_index {
        if state.hash.is_empty() {
            warn!(
                "[region {}] duplicated consistency check detected, skip.",
                region_id
            );
            return false;
        }
        if state.hash != expected_hash {
            panic!(
                "[region {}] hash at {} not correct, want \"{}\", got \"{}\"!!!",
                region_id,
                state.index,
                escape(&expected_hash),
                escape(&state.hash)
            );
        }
        info!(
            "[region {}] consistency check at {} pass.",
            region_id,
            state.index
        );
        REGION_HASH_COUNTER_VEC
            .with_label_values(&["verify", "matched"])
            .inc();
        state.hash = vec![];
        return false;
    }

    if state.index != INVALID_INDEX && !state.hash.is_empty() {
        // Maybe computing is too slow or computed result is dropped due to channel full.
        // If computing is too slow, miss count will be increased twice.
        REGION_HASH_COUNTER_VEC
            .with_label_values(&["verify", "miss"])
            .inc();
        warn!(
            "[region {}] hash belongs to index {}, but we want {}, skip.",
            region_id,
            state.index,
            expected_index
        );
    }

    info!(
        "[region {}] save hash of {} for consistency check later.",
        region_id,
        expected_index
    );
    state.index = expected_index;
    state.hash = expected_hash;
    true
}

impl<T: Transport, C: PdClient> Store<T, C> {
    fn register_consistency_check_tick(&self, event_loop: &mut EventLoop<Self>) {
        if let Err(e) = register_timer(
            event_loop,
            Tick::ConsistencyCheck,
            self.cfg.consistency_check_interval.as_millis(),
        ) {
            error!("{} register consistency check tick err: {:?}", self.tag, e);
        };
    }

    fn on_consistency_check_tick(&mut self, event_loop: &mut EventLoop<Self>) {
        if self.consistency_check_worker.is_busy() {
            // To avoid frequent scan, schedule new check only when all the
            // scheduled check is done.
            self.register_consistency_check_tick(event_loop);
            return;
        }
        let (mut candidate_id, mut candidate_check_time) = (0, Instant::now());
        for (&region_id, peer) in &mut self.region_peers {
            if !peer.is_leader() {
                continue;
            }
            if peer.consistency_state.last_check_time < candidate_check_time {
                candidate_id = region_id;
                candidate_check_time = peer.consistency_state.last_check_time;
            }
        }

        if candidate_id != 0 {
            let peer = &self.region_peers[&candidate_id];

            info!("{} scheduling consistent check", peer.tag);
            let msg = Msg::new_raft_cmd(
                new_compute_hash_request(candidate_id, peer.peer.clone()),
                Box::new(|_| {}),
            );

            if let Err(e) = self.sendch.send(msg) {
                error!("{} failed to schedule consistent check: {:?}", peer.tag, e);
            }
        }

        self.register_consistency_check_tick(event_loop);
    }

    fn on_ready_compute_hash(&mut self, region: metapb::Region, index: u64, snap: EngineSnapshot) {
        let region_id = region.get_id();
        self.region_peers
            .get_mut(&region_id)
            .unwrap()
            .consistency_state
            .last_check_time = Instant::now();
        let task = ConsistencyCheckTask::compute_hash(region, index, snap);
        info!("[region {}] schedule {}", region_id, task);
        if let Err(e) = self.consistency_check_worker.schedule(task) {
            error!("[region {}] schedule failed: {:?}", region_id, e);
        }
    }

    fn on_ready_verify_hash(
        &mut self,
        region_id: u64,
        expected_index: u64,
        expected_hash: Vec<u8>,
    ) {
        let state = match self.region_peers.get_mut(&region_id) {
            None => {
                warn!(
                    "[region {}] receive stale hash at index {}",
                    region_id,
                    expected_index
                );
                return;
            }
            Some(p) => &mut p.consistency_state,
        };

        verify_and_store_hash(region_id, state, expected_index, expected_hash);
    }

    fn on_hash_computed(&mut self, region_id: u64, index: u64, hash: Vec<u8>) {
        let (state, peer) = match self.region_peers.get_mut(&region_id) {
            None => {
                warn!(
                    "[region {}] receive stale hash at index {}",
                    region_id,
                    index
                );
                return;
            }
            Some(p) => (&mut p.consistency_state, &p.peer),
        };

        if !verify_and_store_hash(region_id, state, index, hash) {
            return;
        }

        let msg = Msg::new_raft_cmd(
            new_verify_hash_request(region_id, peer.clone(), state),
            Box::new(|_| {}),
        );
        if let Err(e) = self.sendch.send(msg) {
            error!(
                "[region {}] failed to schedule verify command for index {}: {:?}",
                region_id,
                index,
                e
            );
        }
    }
}

fn new_admin_request(region_id: u64, peer: metapb::Peer) -> RaftCmdRequest {
    let mut request = RaftCmdRequest::new();
    request.mut_header().set_region_id(region_id);
    request.mut_header().set_peer(peer);
    request
}

fn new_verify_hash_request(
    region_id: u64,
    peer: metapb::Peer,
    state: &ConsistencyState,
) -> RaftCmdRequest {
    let mut request = new_admin_request(region_id, peer);

    let mut admin = AdminRequest::new();
    admin.set_cmd_type(AdminCmdType::VerifyHash);
    admin.mut_verify_hash().set_index(state.index);
    admin.mut_verify_hash().set_hash(state.hash.clone());
    request.set_admin_request(admin);
    request
}

fn new_compute_hash_request(region_id: u64, peer: metapb::Peer) -> RaftCmdRequest {
    let mut request = new_admin_request(region_id, peer);

    let mut admin = AdminRequest::new();
    admin.set_cmd_type(AdminCmdType::ComputeHash);
    request.set_admin_request(admin);
    request
}

fn register_timer<T: Transport, C: PdClient>(
    event_loop: &mut EventLoop<Store<T, C>>,
    tick: Tick,
    delay: u64,
) -> Result<()> {
    // TODO: now mio TimerError doesn't implement Error trait,
    // so we can't use `try!` directly.
    if delay == 0 {
        // 0 delay means turn off the timer.
        return Ok(());
    }
    if let Err(e) = event_loop.timeout_ms(tick, delay) {
        return Err(box_err!(
            "failed to register timeout [{:?}, delay: {:?}ms]: {:?}",
            tick,
            delay,
            e
        ));
    }
    Ok(())
}

fn new_compact_log_request(
    region_id: u64,
    peer: metapb::Peer,
    compact_index: u64,
    compact_term: u64,
) -> RaftCmdRequest {
    let mut request = new_admin_request(region_id, peer);

    let mut admin = AdminRequest::new();
    admin.set_cmd_type(AdminCmdType::CompactLog);
    admin.mut_compact_log().set_compact_index(compact_index);
    admin.mut_compact_log().set_compact_term(compact_term);
    request.set_admin_request(admin);
    request
}

impl<T: Transport, C: PdClient> mio::Handler for Store<T, C> {
    type Timeout = Tick;
    type Message = Msg;

    fn notify(&mut self, event_loop: &mut EventLoop<Self>, msg: Msg) {
        match msg {
            Msg::RaftMessage(data) => if let Err(e) = self.on_raft_message(data) {
                error!("{} handle raft message err: {:?}", self.tag, e);
            },
            Msg::RaftCmd {
                send_time,
                request,
                callback,
            } => {
                self.raft_metrics
                    .propose
                    .request_wait_time
                    .observe(duration_to_sec(send_time.elapsed()) as f64);
                self.propose_raft_command(request, callback)
            }
            // For now, it is only called by batch snapshot.
            Msg::BatchRaftSnapCmds {
                send_time,
                batch,
                on_finished,
            } => {
                self.raft_metrics
                    .propose
                    .request_wait_time
                    .observe(duration_to_sec(send_time.elapsed()) as f64);
                self.propose_batch_raft_snapshot_command(batch, on_finished);
            }
            Msg::Quit => {
                info!("{} receive quit message", self.tag);
                event_loop.shutdown();
            }
            Msg::SplitCheckResult {
                region_id,
                epoch,
                split_key,
            } => {
                info!("[region {}] split check complete.", region_id);
                self.on_split_check_result(region_id, epoch, split_key);
            }
            Msg::ReportUnreachable {
                region_id,
                to_peer_id,
            } => {
                self.on_unreachable(region_id, to_peer_id);
            }
            Msg::SnapshotStats => self.store_heartbeat_pd(),
            Msg::ComputeHashResult {
                region_id,
                index,
                hash,
            } => {
                self.on_hash_computed(region_id, index, hash);
            }
        }
    }

    fn timeout(&mut self, event_loop: &mut EventLoop<Self>, timeout: Tick) {
        let t = SlowTimer::new();
        match timeout {
            Tick::Raft => self.on_raft_base_tick(event_loop),
            Tick::RaftLogGc => self.on_raft_gc_log_tick(event_loop),
            Tick::SplitRegionCheck => self.on_split_region_check_tick(event_loop),
            Tick::CompactCheck => self.on_compact_check_tick(event_loop),
            Tick::PdHeartbeat => self.on_pd_heartbeat_tick(event_loop),
            Tick::PdStoreHeartbeat => self.on_pd_store_heartbeat_tick(event_loop),
            Tick::SnapGc => self.on_snap_mgr_gc(event_loop),
            Tick::CompactLockCf => self.on_compact_lock_cf(event_loop),
            Tick::ConsistencyCheck => self.on_consistency_check_tick(event_loop),
            Tick::ReportRegionFlow => self.on_report_region_flow(event_loop),
        }
        slow_log!(t, "{} handle timeout {:?}", self.tag, timeout);
    }

    // This method is invoked very frequently, should avoid time consuming operation.
    fn tick(&mut self, event_loop: &mut EventLoop<Self>) {
        if !event_loop.is_running() {
            self.stop();
            return;
        }

        // We handle raft ready in event loop.
        if !self.pending_raft_groups.is_empty() {
            self.on_raft_ready();
        }

        self.poll_apply();

        self.pending_snapshot_regions.clear();
    }
}

impl<T: Transport, C: PdClient> Store<T, C> {
    /// load the target peer of request as mutable borrow.
    fn mut_target_peer(&mut self, request: &RaftCmdRequest) -> Result<&mut Peer> {
        let region_id = request.get_header().get_region_id();
        match self.region_peers.get_mut(&region_id) {
            None => Err(Error::RegionNotFound(region_id)),
            Some(peer) => Ok(peer),
        }
    }

    // Handle status commands here, separate the logic, maybe we can move it
    // to another file later.
    // Unlike other commands (write or admin), status commands only show current
    // store status, so no need to handle it in raft group.
    fn execute_status_command(&mut self, request: &RaftCmdRequest) -> Result<RaftCmdResponse> {
        let cmd_type = request.get_status_request().get_cmd_type();
        let region_id = request.get_header().get_region_id();

        let mut response = try!(match cmd_type {
            StatusCmdType::RegionLeader => self.execute_region_leader(request),
            StatusCmdType::RegionDetail => self.execute_region_detail(request),
            StatusCmdType::InvalidStatus => Err(box_err!("invalid status command!")),
        });
        response.set_cmd_type(cmd_type);

        let mut resp = RaftCmdResponse::new();
        resp.set_status_response(response);
        // Bind peer current term here.
        if let Some(peer) = self.region_peers.get(&region_id) {
            bind_term(&mut resp, peer.term());
        }
        Ok(resp)
    }

    fn execute_region_leader(&mut self, request: &RaftCmdRequest) -> Result<StatusResponse> {
        let peer = try!(self.mut_target_peer(request));

        let mut resp = StatusResponse::new();
        if let Some(leader) = peer.get_peer_from_cache(peer.leader_id()) {
            resp.mut_region_leader().set_leader(leader);
        }

        Ok(resp)
    }

    fn execute_region_detail(&mut self, request: &RaftCmdRequest) -> Result<StatusResponse> {
        let peer = try!(self.mut_target_peer(request));
        if !peer.get_store().is_initialized() {
            let region_id = request.get_header().get_region_id();
            return Err(Error::RegionNotInitialized(region_id));
        }
        let mut resp = StatusResponse::new();
        resp.mut_region_detail().set_region(peer.region().clone());
        if let Some(leader) = peer.get_peer_from_cache(peer.leader_id()) {
            resp.mut_region_detail().set_leader(leader);
        }

        Ok(resp)
    }
}<|MERGE_RESOLUTION|>--- conflicted
+++ resolved
@@ -295,11 +295,7 @@
 
         if !kv_wb.is_empty() {
             self.kv_engine.write(kv_wb).unwrap();
-<<<<<<< HEAD
             self.kv_engine.flush_wal(true).unwrap();
-=======
-            self.kv_engine.sync_wal().unwrap();
->>>>>>> 61eb812d
         }
         if !raft_wb.is_empty() {
             self.raft_engine.write(raft_wb).unwrap();
